---
layout: post
title: Answer Set Programming
---


- [Examples](#examples)
  - [Reachability](#reachability)
  - [Graph Coloring](#graph-coloring)
  - [Satisfiability](#satisfiability)
  - [N-Queens](#n-queens)
  - [Traveling Salesman](#traveling-salesman)
  - [Reviewer Assignment](#reviewer-assignment)
  - [Planning](#planning)
  - [Tower of Hanoi](#tower-of-hanoi)
  - [Rule Inference](#rule-inference)
  - [Default Reasoning](#default-reasoning)
  - [Worlds](#worlds)
  - [Compiler problems](#compiler-problems)
  - [Sorting](#sorting)
  - [Shortest Path](#shortest-path)
  - [Spanning Tree](#spanning-tree)
  - [Metainterpreter](#metainterpreter)
  - [Subsumption / Lattices](#subsumption--lattices)
  - [Tree 2 Graph](#tree-2-graph)
  - [Intuitionistic Logic](#intuitionistic-logic)
  - [Rewriting](#rewriting)
  - [Junk](#junk)
- [Constructs](#constructs)
  - [Integrity constraints](#integrity-constraints)
  - [Choice Rule](#choice-rule)
  - [Cardinality rules](#cardinality-rules)
    - [cardinality as heads](#cardinality-as-heads)
  - [Conditional](#conditional)
  - [Aggregates](#aggregates)
  - [Optimization](#optimization)
  - [Disjunction](#disjunction)
  - [Terms](#terms)
  - [Functions](#functions)
  - [Theories](#theories)
  - [Other](#other)
- [Theory](#theory)
  - [Stable Models](#stable-models)
  - [Non Monotonic Reasoning](#non-monotonic-reasoning)
  - [Logic of here and there](#logic-of-here-and-there)
  - [Operational](#operational)
  - [Tableau / Proof](#tableau--proof)
  - [Justification](#justification)
  - [Completion](#completion)
- [Solving](#solving)
  - [Grounding](#grounding)
  - [Solver](#solver)
- [Systems](#systems)
- [API](#api)
  - [Lua](#lua)
  - [Python](#python)
    - [nqueens](#nqueens)
- [Easy Answer Set Programming](#easy-answer-set-programming)
- [Misc](#misc)

See also notes on:
- Datalog
- Prolog
- Constraint Programming
- SAT

What is answer set programming:

- A constraint programming system like minizinc
- Super Datalog
  - Datalog with prescient negation
  - Datalog + branching
  - disjunctive datalog
- Justified SMT
- Prolog negation done right

[Potassco](https://potassco.org/) is the host of clingo, the main ASP solver (so far as I know)


# Examples
[potassco guide examples](https://github.com/potassco/guide/tree/master/examples)
[modeling section of course](https://teaching.potassco.org/modeling/)
## Reachability
To demonstrate that it is a superset of datalog.

```clingo
edge(1,2; 2,3; 3,4).
path(X,Y) :- edge(X,Y).
path(X,Z) :- edge(X,Y), path(Y,Z).

```

Try `gringo  --text`. This shows that the grounder solves the entire problem. 

## Graph Coloring
```clingo
edge(1,2).edge(2,3). edge(3,4). edge(1,4).
color(r). color(g). color(b).
vert(N) :- edge(N,_).
vert(N) :- edge(_, N).
{assign(N,C) : color(C) } = 1 :- vert(N).
:- edge(X,Y), assign(X,C), assign(Y,C).

```
## Satisfiability
In CNF form (a or b or c) can be see as constraint (not a /\ not b /\ not c -> false).
In this way we can translate CNF to ASP, one integrity constraint per clause.
Generate the vars via
```clingo
{a}. {b}.
:- a, not b.
:- b, not a.
:- not a, not b.
```

## N-Queens
```clingo
#const n=5.
row(1..n).
col(1..n).
{queen(I,J) : row(I), col(J)} = n.
:- queen(I,J), queen(I, J'), J != J'.
:- queen(I,J), queen(I', J), I != I'.
:- queen(I,J), queen(I',J'), I != I', I + J = I' + J'.
:- queen(I,J), queen(I',J'), I != I', I - J = I' - J'.
```

Not space effective. THere are better encodings

```clingo
{queen(I, 1..n)} = 1 :- I = 1..n.
{queen(1..n, J)} = 1 :- J = 1..n.

```
## Traveling Salesman
```clingo
{travel(X,Y)} :- road(X,Y,_).

visited(X) :- travel(X,Y), start(X). 
:- city(X), not visited(X).
:- city(X), 2 {trvale(X,Y)}.

; soft constraint
:~ travel(X,Y), road(X,Y,D) [D,X,Y]
; #minimize

; {travel(X,Y) : road(X,Y,_) } = 1 :- city(X).
; {travel(X,Y) : road(X,Y,_) } = 1 :- city(Y).

```

There are other modes than branch and bound

[clingo example](https://potassco.org/clingo/run/?example=traveling-salesperson.lp)
## Reviewer Assignment
```
{assigned(P,R) : reviewer(R)} = 3 :- paper(P).
:- assigned(P,R), coi(P,R).

:- not 6 {assigned(P,R) : paper(P)} 9, reviewer(R).
; compare to 6 {} 9 :- reviewer which makes each reviewer have between 6 and 9.
```

cardinality cnstraints are convenience features for count

## Planning
This is a cool one. It shows that ASP has an answer to the frame problem. It is finite unrolling

```
time(1..k).
fluent(p).
actions(a).
pre(a, p).
add(a,p).
init(r).

holds(P,0) :- init(P).
{occ(A,T) : action(A) } = 1 :- time(T). ; one action per time
:- occ(A,T) , pre(A, P), not holds(P, T-1). % preconditions must hold

holds(F, T):- occ(A,T), add(A,F). ; action adds property

;frame rul
holds(F,T) :- time(T), holds(F, T-1), not occ(A,T) : del(A,F).

:- query(F), not holds(F,T). ; query must hold at last time step

```


can I use this to conveniently describe transition systems? Yes.
[block world planning example](https://potassco.org/clingo/run/?example=blocksworld-planning.lp)
`#include <incmode>.` What does that do?

The frame problem is that typically when describing a system using normal boolean or predicate logic, you need to describe the entirety of the state and explicitly carry the whole thing to the next time step, even when most of it doesn't change. This is very annoying and possibly a wasteful use of reasoning resources. Nevertheless it is true and straightforward.

Temporal logic

[telingo](https://github.com/potassco/telingo)

## Tower of Hanoi

## Rule Inference

You can make variables that correspond to turning rules on or off. And making these choice variables.
You can give positive and negative examples as integrity constraints. And then optimize for a minimum number of rules. Or maybe weight by rule complicatedness.
So this infers a datalog program.
Have a pile of reasonable rules and give it a couple answers. Kind of jives for something a decompiler might like.


https://rulemlrr19.inf.unibz.it/rw2019/downloads/RW2019-Russo-Law-p2.pdf
Abduction

inductive logic programming
[ilasp](https://doc.ilasp.com/) [vid](https://www.youtube.com/watch?v=d3-0E-F2rks)
brave or cautius indunction

A related subproblem might be to deduce the initial fact database given the rules and some facts in and not in the output. Abduction logic programming https://ceur-ws.org/Vol-3204/paper_9.pdf


```clingo
vert(1..4).
{edge(X,Y)} :- vert(X), vert(Y).
path(X,Y) :- edge(X,Y).
path(X,Z) :- edge(X,Y), path(Y,Z).

% Hmm.
%not not path(X,Y) :- vert(X), vert(Y), X < Y.
%:- vert(X), vert(Y), X < Y, not path(X,Y).
%:- not path(4,1).
:- not path(1,4).
:- not path(2,4).

#minimize { 1,X,Y: edge(X,Y) }.
```

[Answer Set Programming for Regular Inference](https://www.mdpi.com/2076-3417/10/21/7700) inferring regular expressions from string examples

## Default Reasoning
ASP offers in a sense 5 truth values. True `a`, possibly true `not -a`, unknown `not a, not -a`, possibly false `not a`, false `-a`. You can add rules that collapse some of these values into the others, i.e. let's assume something possible true is in fact true `a :- not -a`.


## Worlds
You can make variables that are true in particular worlds. A version I saw was carton reasoning vs real world reasoning. This feels very modal logic-y. The branching stable models are then different worlds you can be on. I don't know that there is a way to talk about connections between worlds though in this style.


## Compiler problems


```clingo

prog(plus(a, b)).

expr(E) :- prog(E).
expr(A) :- expr(plus(A,_)).
expr(B) :- expr(plus(_,B)).

isel(add(plus(A,B),A,B)) :- expr(plus(A,B)). 

{cover(E,P)} = 1 :- expr(E).

alloc(R,T)

%#show expr/1.
```


```
add(0, z, x, y).
add(1, z, x, y).
add(2, )

insn(, add).
insn(, sub, ).
insn(N, mov, ).

:- insn(N), insn(M), N != M. % unique times
:- 

:- assign(Temp,R), assign(Temp2,R), live(Temp,T), live(Temp2,T) ; no register clashes.
```

```clingo
%#program myprog.
insn(x, add, y , z).
insn(w, mul, x,  y).




% identify instruction with the temp it defines. Good or bad?
%#program base.
temp(T) :- insn(T,_,_,_).
temp(T) :- insn(_,_,T,_).
temp(T) :- insn(_,_,_,T).

% scheduling
{lt(U,T); lt(T,U)} = 1 :- temp(T), temp(U), T < U.
lt(T,U) :- lt(T,V), lt(V,U). %transitive
% not lt(T,T). % irreflexive redundant
% :- lt(T,U), lt(U,T). % antisymmettric redundant

% uses
use(T,A) :- insn(T, _, A, _).
use(T,B) :- insn(T, _, _, B).

lt(A,T) :- use(T,A).

% live if U is defined before T and there is a use after T.
live(T,U) :- lt(U,T), lt(T,V), use(V,U). 

reg(r(0..9)).

{assign(T,R): reg(R)} = 1 :- temp(T).
:- assign(T,R), assign(U,R), live(U,T).

% minimize number of registers used 
#minimize { 1,R : assign(T,R)}.
% try to use lower registers as secondary objective
#minimize { 1,R : assign(T,R)}.

% sanity vs constraints. I expect none of these to be true.

binop(Op) :- insn(_, Op, _,  _).

error("assign field is not register", R) :- assign(_,R), not reg(R).
error("assign field is not temp", T) :- assign(T,_), not temp(T).


```

```clingo
#script (python)
import clingo

def is_const(x):
    return isinstance(x, clingo.Symbol) and len(x.arguments) == 0
def mkid(x):
    if is_const(x):
        return x
    return clingo.Function("v" + str(hash(x)), [])

#end.

prog(plus(a,plus(b,c))).
expr(E) :- prog(E).
expr(A) :- expr(plus(A,_)).
expr(B) :- expr(plus(_,B)).

% It's almost silly, but also not.
insn(@mkid(E), add, @mkid(A), @mkid(B)) :- expr(E), E = plus(A,B).
id(@mkid(E),E) :- expr(E).



```
Could use python parser to create code. That's kind of intriguing.



Free floating and assign to blocks?
The graph like structure is nice for sea of nodes perhaps.
clingo-dl might be nice for scheduling constraints.


Usiing clingraph would be cool here.
## Sorting
https://www.aaai.org/ocs/index.php/KR/KR14/paper/viewFile/7966/7912

```clingo
order(X,Y) :- p(X), p(Y), X < Y, not p(Z) : p(Z), X < Z, Z < Y.
p(3).
p(7).
p(19).
```


## Shortest Path
Fishy as hell. It's complaining about something. And it's outputting all paths. Hmm.

```clingo
edge(1,2;2,3;3,4;1,4).
vert(V) :- edge(V,_).
vert(V) :- edge(_, V).
path(X,Y,1) :- edge(X,Y).
path(X,Z,1 + N) :- edge(X,Y), vert(Z), N = #min { N1 : path(Y,Z,N1) }. 
```

Between two particular nodes this could be an optimization problem

```clingo
edge(1,2;2,3;3,4;1,4).
vert(V) :- edge(V,_).
vert(V) :- edge(_,V).
start(1). end(4).
{on_path(X,Y)} :- edge(X,Y).
{on_path(X,Y) : edge(X,Y)} = 1 :- start(X). 
{on_path(X,Y) : edge(X,Y)} = 1 :- end(Y).
{on_path(Y,Z) : edge(Y,Z)} = 1 :- on_path(X,Y), not end(Y). % every entry must leave
#minimize {1,X,Y : on_path(X,Y)}.
```

## Spanning Tree



```clingo
%edge(1..3,1..6).
%edge(4,2).
edge(1,2;2,3;3,4;1,4).
vert(V) :- edge(V,_).
vert(V) :- edge(_,V).
%root(1).
%{tree(X,Y)} :- edge(X,Y).
%{tree(X,Y) : edge(X,Y)} = 1 :- vert(Y), not root(Y). % one incoming node.


% 0 {tree(X,Y)} :- vert(X).

% every vertex has a tree edge
1 {tree(V,U) : edge(V,U); tree(U,V): edge(U,V)} :- vert(V).

% every vertex has at most on incoming tree edge
{tree(U,V): edge(U,V)} 1 :- vert(V).

%Y = Z :- tree(Z,X), tree(Y,X). % functional dependency

tpath(X,Y) :- tree(X,Y).
tpath(X,Z) :- tree(X,Y), tpath(Y,Z).

path(X,Y) :- edge(X,Y).
path(X,Z) :- edge(X,Y), path(Y,Z).

% if connected in edge graph, tree connected in tree graph
% {path(X,Z) : tpath(X,Y), tpath(Y,Z)}.


```

## Metainterpreter
[slides](https://teaching.potassco.org/meta/)
`clingo --output=reify`

```
conjunction(B) :- literal_tuple(B),
        hold(L) : literal_tuple(B, L), L > 0;
    not hold(L) : literal_tuple(B,-L), L > 0.

body(normal(B)) :- rule(_,normal(B)), conjunction(B).
body(sum(B,G))  :- rule(_,sum(B,G)),
    #sum { W,L :     hold(L), weighted_literal_tuple(B, L,W), L > 0 ;
           W,L : not hold(L), weighted_literal_tuple(B,-L,W), L > 0 } >= G.

  hold(A) : atom_tuple(H,A)   :- rule(disjunction(H),B), body(B).
{ hold(A) : atom_tuple(H,A) } :- rule(     choice(H),B), body(B).

#show.
#show T : output(T,B), conjunction(B).
```

Hmm. Maybe I need to ground the metaprogram itself? Then I can avoid 

## Subsumption / Lattices
It is unlikely the grounder gets the boost that subsumption or lattices gives datalog. In which point it is not clear there is a point. Lattices and subsumption can be modelled by just ignoring the deletion. But if I wanted to model having exactly only the unsubumed terms could I do it?

Question: Can ASP and Lattice Datalog be reconciled? Does this model in terms of pure ASP show yes? That we could push the solving in principle into the grounder. Yes, I think that's right. Then the remaining uncertain pre-foo can be used.

```clingo
num(1..3).
{foo(none); foo(some(X)) : num(X)} = 1.

-foo(none) :- foo(some(X)).
% :- foo(some(X)), foo(none). % but this already loses.


% bar(n) <= bar(m) :- n <= m.


%{bar(1..3)}.
-bar(N) :- bar(M), N <= M.
% hmm. no? THen any rule that produces has to be replaced with choice?
% - vs not?

% maybe two separate predicates. pre-foo and foo.
% pre-foo(X) :-   pre-foo is produced
% pre-foo(join(X,Y)) :- pre-foo(X), pre-foo(X).
% {foo(X) : pre-foo(X)} = 1.
% -foo(Y) :- pre-foo(X), pre-foo(Y), X > Y.
% although maybe we just want #maximize { X : foo(X) }




```

## Tree 2 Graph

In a sense this is doing very little, but perhaps that is only because the tree and graph reprsentations are so close to each other. In most other languages this would stink.

Really this is DAGs not trees. The set semantics and probable underlying hash consing of clingo do that

```clingo
expr(plus(plus(var(a),var(b)),var(c))).

%vert(a,var;b,var;c,var).

expr(A) :- expr(plus(A,_)).
expr(B) :- expr(plus(_,B)).

% asts are an attributed ported multi graph.
% so we need to attribute the vertices with data, and say which port edges are attached to
% If we don't add these labels, we lose info and can't reconstruct the trees

edge(T, left, A) :- expr(T), T = plus(A,B).
edge(T, right, B) :- expr(T), T = plus(A,B).
vert(T, plus) :- expr(T), T = plus(A,B).
vert(T, var) :- expr(T), T = var(A).

% back to a tree
expr'(T, plus'(EA,EB)) :- edge(T,left, A), expr'(A,EA), expr'(B,EB), edge(T,right,B), vert(T,plus).
expr'(A, var'(A)) :- vert(A,var).

<<<<<<< HEAD
%#show expr'/1.

```

## Intuitionistic Logic
In what sense, if any, is clingo an intuitionistic theorem prover [applications of intuionistic logic to answer set programming](https://nokyotsu.com/me/papers/tplp04.pdf) [Answer set programming in intuitionistic logic](https://www.sciencedirect.com/science/article/pii/S001935771730054X). 
Refutations. State axioms as rules, state therem to prove as constraint. Look for unsat.
asp does not immediately admit every intuitionistic formula. That's ok.
The relationship of asp negation to intuitionistics negation is confusing.
Intuitionistic logic is one with pretty few assumptions about how the logic works. A proof in there probably transfers over to a notion of proof in ASP. It's the other direction that is more worrying.


I mean, forgetting (explicit) negation, what about just using choice to model intuitionistic disjunction? A -> B \/ C ~ 1{b;c} :- a. I don't see a reason to use  disjunction? 
Using conditionals to simulate higher order axioms?
Datalog + Case analysis. Cyclic proofs?


[On Equivalent Transformations of Infinitary Formulas under the Stable Model Semantics](https://www.cs.utexas.edu/users/vl/papers/etinf.pdf) "From the results of Pearce [7] and Ferraris
[1] we know that in the case of grounded logic programs in the sense of Gelfond
and Lifschitz [2] and, more generally, finite propositional formulas it is sufficient
to check that the equivalence F ↔ G is provable intuitionistically" So intuitionsitc reasoning is sufficient for proving equivalence of ASP programs. But perhaps not the other way. Yes, that is often what I'm doing. Translating datalog programs into intionistic logic to see if it's ok. But if the connection is complete, I may miss valid transformations.

## Rewriting
It all comes back to edge-path.
Rewriting systems have directed edges between terms.

```clingo

rw(fact(0), 1, S).
rw(T, N*fact(N-1), S+1) :- rw(_, T, S), T = fact(N), N > 0.

start(fact(7)).
reach(A) :- start(A).
reach(B) :- reach(A), rw(A,B).

% or a tagged version that maintains te starting point.
reach(A,A) :- start(A).
reach(S, B) :- reach(S,A), rw(A,B).

% may want to demand based on reach
%
rw(T, 1) :- reach(_,T), T = fact(0).
rw(T, N*fact(N-1), S+1) :- rw(_, T, S), T = fact(N), N > 0.


% could also inline rw into the recursivr reach call. 
rw(Start, fact(0), 1, S).
rw(Start, N*fact(N-1), S+1) :- rw(Start, T, S), T = fact(N), N > 0.

% get most simplified one.
% assuming terminating/confluent rewrite system.
% can either do that by tracking most steps, or by uing termination metric on term itself.
#maximum { S : rw(fact(3), T, S)}

```
A graph without cycles can talk about longest path.

=======
https://github.com/stefano-bragaglia/XHAIL
>>>>>>> a99fa55d
## Junk

Questions:
- First class sets and reflecltion
- Lattice stuff. External union find? subsumption. Use aggregates? They can be recursive?
- parsing
- dominators and other forall. Bicycle problem
- context + zippers
- observational equality
- spanning tree and other choice domain problems
- topological sort
- shortest path
- rewriting
- program verificaion? well, planning is already bounded model checking.

```clingo
child(X,Y) :- parent(Y,X).
parent(ann,bob). parent(bob,carol). parent(bob,dan).
```

constants are larger than integers
```clingo
% p in model
p :- abracadabra > 7.
```
```clingo
% p not in model
p :- abracadabra < 7.
```

unsafe variable. Clingo throws error
```clingo
p(X) :- X > 7.
```

shorthand for multiple tuples
```clingo
p(1,2; 2,4; 4,8; 8,16).
```

Pick which to show and which to not
```clingo
p. p(a). p(a,b).
#show p/0. #show p/2.
```

`#const n=4` can also be done as `-c n 4` on command line
`#include` directives

Ranges are inclusive
```clingo
p(1..5). % analog of p(0). p(1). ... p(5).
```

remainder operator `\`
```clingo
#const n=10.
composite(N) :- N = 1..n, I = 2..N-1, N\I = 0.
prime(N) :- N=2..n, not composite(N).

```

Choice rules. pieces from the set. Cardniality constraints. 
```clingo
#const n=4.
{p(X); q(X)} = 1 :- X = 1..n.
:- p(1). % model can't have p(1)
% :- not p(1). % model has to have p(1). Combo gives unsat
```

```clingo

{p(a);q(b)} = 1. ; p or q
```

`{p(a); p(b)} 1` is the same as `{p(a); p(b)}. :- p(a), q(b).` We could enumerate every subset that can't be and exclude them with constraint.
`1 {p(a); p(b)} ` is the same as `{p(a); p(b)}. :- p(X), q(X).`

`:- f(X,Y1), f(X,Y2), Y1 != Y2.` expresses functional constraint. Same thing as `Y1 = Y2 :- f(X,Y1), f(X,Y2).`

Clingo makes auxiliary predicates instead of dummy variables for `_` interesting.


grounding time and solving time.
For slow ground: try enumerating better. symettry breaking. Rules with fewer variables.

Disjunction
Conditional Literals.
p :- q(X) : r(X).

# Constructs
There are a bunch of extra constructs that compile to extra variables and such. Many are in essence syntactic sugar.

## Integrity constraints
`:- a,b,c.`
gets translated to
`x :- a,b,c, not x.`

odd loop destroys model.


Negation in the head Is the same thing a flipped integrity constraint. Makes sense from a currying perspective
In intuitionistic logic `not a = (a -> void)`. 
`not a :- b = (void :- a) :- b = void :- a,b.`
## Choice Rule
`{a}`
`{buy(corn); buy(chips)} :- at(grocery).`
even loop
`{a,b,c} :- foo`
give a name to body, but then also give a name to the things that can or can't be in the model (neg a basically).
```
body :- foo.
a :- body, not nega.
nega :- body, not a.
```


## Cardinality rules
introduce counter. This is the datalog method for summation. You don't need lattice / summation because you just need to check for the presence of the trigger
The greatest sum

upper bounds
`a :- {} u`
becomes
```
y :- u {}
a :- not y
```

### cardinality as heads
`l {stuff} u :- body`
becomes
```
x :- body
{stuff} :- x
y :- l {stuff} u
:- x, not y
```

A general trick is to name your bodies.

Weighted cardinality rules.
Having the counter go up by a weight isn't hard

```clingo
{foo(1..3)}.
bar(N) :- N = #count { N1: foo(N1)}.
```


This is amusingly conjunction in the head. Gringo doesn't really recognizes it as such though. So you're probably paying a lot of cost
```clingo
d.
{a;b;c} = 3 :- d.
```

## Conditional
{l : l1,l2,l3}
Could be seen as {l | l1, l2, l3}
Expansion is context dependent.
In head: disjunction (exists?)
In body: conjuction of elements.

Conditionals are related to `:-`
```clingo
bar.
foo : bar.
% foo :- bar. this is the same
{biz : bar}.
%{biz} :- bar. This is the same
```

Also relatedly a bounded forall quantification in the body.
It's more like a bounded existential quantification in the head.

Condition in the `{}` brackets vs not.
```clingo
bar(1..3).
biz(X) : bar(X). % this is a disjunctive rule
{foo(X) : bar(X)}.
baz :- X < 4 : bar(X).

```


is `#false : foo` the same thing as `neg foo`?
```clingo
foo.
% #false : foo.
% not foo.
```

How are conditionals expanded? I don't see them saying
q :- a(X) : l(X)
could possible be expanded to
```clingo
c(x1) :- not l(x1). % Is this okay? Yes.
c(x1) :- a(x1).
q :- c(x1).  % ... c(x2),c(x3),...
```
q :- c(x1),c(x1),c(x3),...

Stratified conditionals are not really a problem.

Maybe it's negation. forall X, l(X) -> a(X) ~ not exists X, l(X) /\ not a(X). classcially. But this has negation on a.
`q :- not (l(X), not a(X)).` Is monotonic for fixed l.

```clingo
l(x1).
-q :- l(X), not a(X). % q doesn't  
q :- not -q.
```


```clingo
{l(1..3)}.
{a(1..2)}.
q :- a(X) : l(X).
%q :- {a(X) : l(X)}.
:- not q.
```


Hmm. So adding brackets makes it do nothing with that rule. Is this an empty cardinality constraint?
No brackets is the conjunction of the rules.

`#false : p(X)` is an interesting construction. If there is any p(X), then the rule can't apply,

```
% gringo --text
{l(1)}.
{l(2)}.
{l(3)}.
{a(1)}.
{a(2)}.
q:-a(1):l(1);a(2):l(2);#false:l(3).
:-not q.
```
Ok, so this looks like it reduces it to an expansion. a(1):l(1) could be called c(1).

`#count {a(X), l(X)} = #count l(X)`



## Aggregates
`#count #sum #sum+ #min #max`
## Optimization
Directive
weights and priorities

## Disjunction
Disjunction is a weirdo.
```clingo
c.
a;b;d :- c.

% a,b,d :- c. same thing
% b. try this. Kills all the other models
```
Note that only models with exactly one of these are returned. 

```clingo
c.
{a;b;d} :- c.
```
This program has all choices

```clingo
c.
1 {a;b;d} :- c.
```
This program has what I might consider the classical disjunction where at least one of them is true.


## Terms
```clingo
list(cons(a,cons(b,cons(c,cons(d,nil))))).
list(Xs) :- list(cons(X,Xs)).
```

In my experience, terms are _extremely_ useful for modelling.
Clingo also supports tuples.
That clingo has structured data is huge compared to minizinc.


## Functions
Clingo can call extrnal functins defined in python or lua using `@`
```clingo


```


```clingo
#script (python).
import clingo

def inspect(a):
    print(dir(a))
    return a

def concat(a, b):
    return clingo.String(a.string + b.string)

# convenient method to build cons lists
# in other words, using python we can support varargs
def mylist(*args):
    if len(args) == 0:
        return clingo.Function("nil",[])
    else:
        return clingo.Function("cons", [args[0], mylist(*args[1:])])
#end.

foo(@concat("bar", "biz")).
foo(@inspect(bar(biz,2))).
foo(@mylist(1,2,3,4,5,6)).
```

Another interesting thing. Extralogical generic functions like prolog `=..` or `functor` https://www.swi-prolog.org/pldoc/man?predicate=functor/3

```clingo
#script (python).
def functor(x):
  assert isinstance(x, clingo.Function)
  return clingo.Function(self.?, [])

def arity(x):
  assert isinstance(x, clingo.Function)
  return clingo.Number(len(self.args))

def arg(x,n):
  assert isinstance(x, clingo.Function)
  return x.args[n]

def subst(t,x,y):
  pass

def maplist(f,*ls):
  pass # hmm. Can I do this?
#end.




```

## Theories
There are external theories available. In particular for difference logic and linear programming.
Also you can make your own
[theory solving slides](https://teaching.potassco.org/tsolving/)

```clingo
{a}.
&diff {x-y} <= -3 :- a.
```

```clingo

#theory mytheory {
    &flum/0 : any,
}.
```

- clingcon
- aspartame
- adsolver
- aspmt, dlvhex, ezcsp, gasp, inca
## Other
`%* *%` multiline comments
asp-core-2 languague
aspif intermdiate language
#true #false
#sup #inf useful for aggregates (min max of empty set)
double negation - doesn't have to vbe proven

`#external` atom


# Theory
## Stable Models
Stable models = well-founded model + branching
## Non Monotonic Reasoning
<https://en.wikipedia.org/wiki/Negation_as_failure>
<https://en.wikipedia.org/wiki/Autoepistemic_logic>
<https://en.wikipedia.org/wiki/Default_logic>
<https://en.wikipedia.org/wiki/Stable_model_semantics>
<https://en.wikipedia.org/wiki/Nonmonotonic_logic>
<https://en.wikipedia.org/wiki/Circumscription_(logic)>

Monotonic means that adding a fact or axioms only increases the theorems derived.
Non-monotonic means this is not true. Negation as failure means 

<https://en.wikipedia.org/wiki/Closed-world_assumption> Closed world assumption. It's something like there are no rules we don't know of. Our set of rules is complete. Hence if we fail to derive something via the rules we have, it is false.
Other interesting assumptions: unique name assumption (things with distinct names are not equal). closed domain assumption (only elements that are named exist).

stable models are not unique
in prolog multiple model program do not terminate

wellfounded semantics - true,false, unkown. If atom in wellfounded model it is true in every stable model. upper bound on union and lower bound on interesection. Unique well founded model?


classical interpretation of prolog rules has way too many models.
completion of logic program - :- becoms if and only if <->
This still has too many models.
There are things there that are only self proving like `e :- e`
Loop formula block these out

True false prpagation
Known true atom set and known false atom set


## Logic of here and there
A two world kripke model. One of possibly true and one definitely true.

Satisfaction relationship.



Equilibrium logic


## Operational
The consequence operator is famiiar from datalog. We make an expanding databas of known facts by applying the rules.
We can also however note when facts cannot be possible be derived. 
The Fitting operator does this.
Phi(T,F) = using rules who fit known true and known false
F(<t,f>) = {a | }
You know a fact can't be derived when no rule which has it as a head is fireable anymore.

The well-founded operator adds the extra derivations that circular proofs are disallowed. If the only rules that could derive facts are circular and all their support is known false, then these circular facts are also false.

Can I make an asp system automatically produce well-founded or fitting fixed points instead of stable models? I think this might be what the brave and cautious modes do. They converge the the known true and the compement of known true for the well-founded operator.




The fixed point of the operators typically does not converge such that the known true and known false sets cover the whole space.



foo() :- pos(), pos(), neg(), neg()
// all atoms from program. one generator for eac argument of foo.
notfoo() :- atom(x), atom(y), atom(z), { notpos() ; notpos() ; neg(); neg() }
The result of this datalog program is an underapproximation of foo and notfoo. Stable models do not include any atoms of notfoo and must have all atoms in foo.
If you then branch on one of the remaining choices, you can allow propagation to proceed. I guess until notfoo U foo cover all possible atoms.


Upper bounding operator keep foo rule above. replace notfoo where you just ignore negs of rule. This results in a smaller notfoo. In fact this doesn't fepend on the true set at all?
notfoo() :-  atom(x), atom(y), atom(z), { notpos() ; notpos() }
So this will make a large foo. foo overapproximates, notfoo underapproximates.

What about base facts, and then do completion modulo basefacts
basefoo()
foo :- basefoo().
foo() :- bar, biz, foo, yada
bar,biz,foo  :- foo, !basefoo()


nogood is a set of entries expressing that any solution containing is inadmissble

## Tableau / Proof
https://teaching.potassco.org/pcharacterization/


## Justification
## Completion
Completion is methology to translate logic programs into more traditional logic. This is useful if you want to reuse other systems or metatheory.
We know that `:-` is implication in some sense. The thing is, if you directly translate your rules to classical logic using this correpondence, the resulting axioms are too loose. A classical solver is free to _overapproximate_. For example, a positive logic program interpreted this way always has a model where everything is true. This isn't what we want.
This is related to the confusing notion that the transitive closure of a relation is not shallowly embeddable in first order logic with finite axioms, despite the path axioms sure looking like they do it.

Logic programming is usually about the _least_ model.
It also is a closed world. This means that if something is true, it must be the head of at least one true body.

To axiomatize this, collect up every rule with the same head by or-ing the possible bodies. Turn the implication into a bi-implication.

There is still a problem though in regards to loops.
Loop-formula require that every loop is supported from the outside.



# Solving
## Grounding
take every rule 
Naive grounding, just expand every varable with every possible value in the program.
bottom up grounding
arithemtic predicates X < X' is good for reducing redudnant grounds. All ground terms are totally ordered.

Dependncy if head unfifies with fact in body. Hmm. Interesting.
seminaive grounding
simplification
straitfied programs are solved by the grounder
top down grounding?

atoms are found to be true, possible, and false

gringo --text mode shows grounded program

[On the Semantics of Gringo](https://www.cs.utexas.edu/~vl/papers/gringo.pdf) Some propsitional rewrites of some of the rules


Grounding is a compelling idea. There are two pieces to an ASP system, the grounder and solver. The grounder is a datalog that takes ordinary quantified rules `foo(X) :- bar(X)`  and produces an overapproximation of their possible ground instances `foo(a) :- bar(a). foo(b) :- bar(b) ...` . For every new rule that applies (and possibly produces something new I think), it outputs one line into a file. I think this aspif file is a very natural proof format for datalog. You can basically build provenance by traversing the file upwards. Building a checker that such a file is a valid datalog run is much simpler than building a performant datalog.

In other words, a grounder converts a datalog program into much bigger one that only has grounded rules. And it produces these grounded rules in the order they can be derived. Hence the heads of the ground rules are the facts in the database and the bodies are information about which rule and facts produced that head.

And that is basically the information that provenance needs. It is also basically a trace of the datalog execution, short circuiting out the difficulties of actually performing the body queries.

## Solver
Branching 
Conflict directed No good learning
Conequence operator
X = Cn(P^X)

SAT solving liek
Constraint processing

Propagate upper and lower bound.
Branch if they don't meet.
smodels
Each node in search tree is a 3 valued intepretation

Checking a stable model is easy
Finding oone is hard.
Interesint
disjunctive logic programs are harder. They bump up the complexity. Hmm

Completion. One of the rules must have applied
sufficient and necessary
Closed world is that
every stable model is model of compketion. supported models
e :- e is a problem
cycles are the problem (well founded prof trees)
Fages theorem - compltion of loop free formulas are stable models
loops and loop formulas

external support of loops.
if atom is true, loop must be supported
Lin-Zhao theorem - loop formula + completion is stable formula

Fitting operator puts stuff in false when no rules could possibl produce it anymore
Partial interpretations
unfoundd set - a set is unfounded with respect to current T,F pair. If there is no rule that can produce it without using something in the set
sacca-zaniola theorem - model of rules, no unfounded subsets of model
Lee's theorem. Model of compltetion and no unfounded loops
Greatest unfounded set
well founded operator - fitting oprtsyot + things that are not supported fo into the false set
Well founded is stronger than fitting.
partial interpretations and well founded models
backward propagation

Solving
Nogoods - an assignmnt that cannot be extended to a model
bodies and atoms are (partially) assigned truth values


ASP is so powerful.
I could possibly write a version of contextual datalog here?
Map into Z3 using explicit justification
Non-sautrating ASP. Is this ok? Kind of feels like it isn't


Open vs Closed world - what does this mean really.

# Systems
Clingo
smodels - original. Branching + propagation?
ASSAT - encoding to sat



# API
Pyhton and Lua can be done inline
```clingo
#script (python).
print("hello world")
#end.

```
## Lua
There is inline lua for writing propagators and control. That's pretty neat.
<https://potassco.org/clingo/run/?example=pigeonator-propagator.lp>

## Python


https://potassco.org/clingo/python-api/5.6/

```python
import clingo
print(clingo.__version__)
from clingo import *
ctl = clingo.Control()

one = clingo.Number(1)
clingo.String("foo")
print(parse_term("q(1,2,3)"))
parse_program("q(X) :- p(X).", lambda prg: print(prg))
p = clingo.Function("p", [one], positive=True)
print(p)

```

```python
import clingo
ctl = clingo.Control()
ctl.add("p", ["t"], "q(t).")
parts = []
parts.append(("p", [clingo.Number(1)]))
parts.append(("p", [clingo.Number(2)]))
ctl.ground(parts)
ctl.solve(on_model=lambda m: print("Answer: {}".format(m)))
```


### nqueens
```clingo
#const n=4.
{q(1..n,1..n)} = n.
% These are all possible atoms. "generation"

```

Clingo options --help:
- enum-mode
- projective solution enumeration
- `--models 10` compute at most 10 models
- opt-mode, find opt, enumate optimal, enum below bound, set known initial bound
- paralel mode `-t` number of threads. compete and split mode
- --const replace const with whatever
- print simplified program
- verbose
- help=3 gives more options
- --warn


nogoods
loops

gringo is the grounder
clasp is the solver - very SAT solver sounding. The options in help=3 talk about random restarts, glucose, 

Is ASP an ackermannization stage kind of followed by SAT/CSP? Datalog followed by SAT/CSP? How intertwined are the stages?

Hmm. All constraints are encodable to 

Grounding with datalog?
Ackermanizing in clingo?

# Easy Answer Set Programming

[easy answer set programming](https://www.youtube.com/watch?v=kDjmqycSy_o&list=PL7DBaibuDD9O4I05DiQfilqPUgpClMKYu&index=2&ab_channel=Potassco) [https://arxiv.org/abs/2111.06366](https://arxiv.org/abs/2111.06366)
While ASP is usually introduced by talking about negation, negation is a complicated topic. If instead we take choice `{q}` as primitive, you can talk about a lot of stuff in a more easily understood style. It is a world branching datalog execution then.

```clingo
{a}.
b :- a.
:- not b.
```
"In order". Non recursive answer set programs are _still_ interesting. They are a set description language.
You can run right down them. Go in topological order of appearance in heads / bodies
```clingo
{a}.
b :- a.
{c} :- not a.
```
Hmm. So backtracking search is still necessary for non recusrive? 

```clingo
n(1).
{a(X)}:- n(X).
b(X) :- a(X).
:- n(X), not b(X).

```
Generate and test. Describe the space first. Then add implications, Then constraints.

For positive recursive rules, it is nondeterministic guessing of choice rules, and then running datalog to execution
```clingo
{a}.
b :- c.
c :- a.
a :- b.

```

```clingo
{a}.
{b} :- c.
{c} :- a.
{a} :- b.

```

Circumspection, autoepistemic
Stable Models = Well-founded + branch

No goods- constraints that can't hold. Leanred clauses?
set of true atoms as the model

The oracle guess Y. evaluate `not` with respect to this guess. The rest of the rules evaluate

Reduct, removes the guess from the rules,
fix(P^X) = X. Stable mdels are olutions to this equation
Datalog can be used to confirm a guess, or propagate a partial guess. The P time check of a guess makes it NP
Each atom in model has justificagion in _reduct_
It is stabe model of reduct

```clingo
a.
b :- a, not c.
c :- b.
```

ASP is datalog with a prophetic negation
ASP is datalog + branching (to deal with ) into multiple universes

non monotnic. Adding a c fact doesn't just increase the model. It makes a totally incomparable model
```clingo
a :- not c.
%c. 

```

Only 1 is possible
```clingo
b :- not a.
a :- not b.
```

One of these possibilities.
```clingo
b :- not a, not c.
a :- not b, not c.
c :- not a, not b.
```
So you can compile {x} into 
```clingo
x :- not notx.
notx :- not x.
```
# Misc


```clingo
talk(X) :- people(X). % people talk in both worlds
-talk(X) :- non_human_animal(X), rw. % non human animals do not talk in rw
talk(X) :- human_like_cc(X), cw. % human-like cartoon char can talk in cw
swim(X) :- fish(X). % fish swim in both worlds
non_human_animal(X) :- fish(X), rw. % fish is a non-human-animal in rw
human_like_cc(nemo) :- cw. % Nemo is a human-like cartoon char in cw
fish(nemo). % Nemo is a fish in both worlds
cw :- not rw. % cw and rw are two separate worlds
rw :- not cw.

```

Facts, rules, disjuntion, integrity, conditions, choice, aggregate, multiobjective optimization, weak integrity constraints



Safety - a rule is safe if all variables occur in positive body
Grounding outputs rules and possibly true atoms.
An overapproximation of atoms

elaboration tolerance


Union, Intersevtion, projection of models

https://arxiv.org/html/2208.02685v1/#rprlif19 iclp 2022
[Transforming Gringo Rules into Formulas in a Natural Way](https://arxiv.org/html/2208.02685v1/#EPTCS364.13) translating gringo into First order logic

[Verifying Tight Logic Programs with anthem and vampire](https://www.cambridge.org/core/journals/theory-and-practice-of-logic-programming/article/abs/verifying-tight-logic-programs-with-anthem-and-vampire/F8EDF1CABBEC7B5AC369B51D8BF90F7D) - using vampire to solveasp problems?

[Transforming Gringo Rules into Formulas in a Natural Way](https://link.springer.com/chapter/10.1007/978-3-030-75775-5_28)

[How to build your own ASP-based system ?! ](https://arxiv.org/pdf/2008.06692.pdf)

[Arntzenius disccision](https://twitter.com/arntzenius/status/1264570390849949696?s=20&t=5y91-I1SPrIGomAWSqs69w) "How are Datalog, SAT/SMT, and answer set programming related? Is ASP basically the generalisation of SAT to first order logic, plus recursion? And Datalog restricts ASP to Horn clauses and stratified recursion?

<https://en.wikipedia.org/wiki/Answer_set_programming>

[transpiling PCF to ASP](https://arxiv.org/pdf/1808.07770.pdf)
[temporal answer set programming](https://deepai.org/publication/temporal-answer-set-programming) TELINGO
[Potassco, the Potsdam Answer Set Solving Collection](https://potassco.org/)

[Possivbe worlds explorer](https://github.com/idaks/PW-explorer) demos https://github.com/idaks/PWE-demos . Qlearning? Sure. https://ischool.illinois.edu/people/bertram-ludascher datalog debugging. Prevoenance. 
[martens Generating Explorable Narrative Spaces with Answer Set Programming](https://drive.google.com/file/d/1CKDOsT9FIGW3SNyW5u5heIxbx_ZLCAP5/view)

[Alviano, M., Faber, W., Greco, G., and Leone, N. 2012. Magic Sets for Disjunctive Datalog Programs](https://arxiv.org/abs/1204.6346)
Clingo
dlv2 maybe https://dlv.demacs.unical.it/
[wasp](https://github.com/alviano/wasp)
[embasp](https://embasp.readthedocs.io/en/latest/index.html) https://github.com/DeMaCS-UNICAL/EmbASP
dlvhex http://www.kr.tuwien.ac.at/research/systems/dlvhex/

[seventh answer set competition](https://arxiv.org/pdf/1904.09134.pdf)
[lifschitz prgraming with clingo short 35 page](https://www.cs.utexas.edu/~vl/teaching/378/pwc.pdf)
[liftshift asp book 198pg](https://www.cs.utexas.edu/users/vl/teaching/378/ASP.pdf)
Disjunctive logic programming

Grounding - Figure out the term universe?
semi naive grounding.
So answer set programming runs datalog, and then ?

Hmm. This is datalog + csp. This is what i wanted to build a compiler end to end.


stable models - smallest of models?
[13 definitions of a stable model](https://www.cs.utexas.edu/users/vl/papers/13defs.pdf)
well founded
stable = well-founded + branch

[what is answer set programming](https://www.cs.utexas.edu/users/vl/papers/wiasp.pdf)
[answer set programming in a nutshell](https://www.youtube.com/watch?v=m_YuE2E_bck&ab_channel=SimonsInstitute)
loop formulas
`p :- q(X) : r(X)` conditional literals
stronger than sat?
`:- q(X), p(X).` integrity constraints.
`p(x); q(X):- r(X)` disjunction
smt infrastructure, but theory is asp specific?
modeling + grounding + solving

metaprogramming - intriguing

[applications of answer set programming](https://www.youtube.com/watch?v=i5dARGZmuIU&ab_channel=AutumnSchoolonLogicandConstraintProgramming)

huh clingo supports lua programs. That's intriuging. I was considerig doing that to souffle

Alviano, M., Faber, W., Greco, G., & Leone, N. (2012). Magic sets for disjunctive Datalog programs

[ASP-core2 standard](https://www.mat.unical.it/aspcomp2013/files/ASP-CORE-2.03c.pdf)

```clingo
innocent(Suspect) :- motive(Suspect), not guilty(Suspect).
motive(harry).
motive(sally).
guilty(harry).
```

There is "constructive character". negation as failure. not guilty is assumed to hold unless is has to . This is innocent until proven guilty? Hmm. That's a fun constructive example. In the eyes of the law innocent = unknown and known guilty.
This example is also valid stratified datalog.

```clingo
% instance
eagle(eddy).
penguin(tux).

% encoding
 fly(X) :- bird(X), not -fly(X).
-fly(X) :- penguin(X).
bird(X) :- penguin(X).
bird(X) :- eagle(X).
```
Hmm. Explicit negation predicate.

```clingo
% This is unsat. :- p, -p. is there by default
-p.
p.
```

brave vs cautious modes? What the hell is that. https://stackoverflow.com/questions/55675488/brave-cautious-reasoning-in-clingo enumration modes. Non total. They converge towards minimal or maximal model?


[Beyond version solving: implementing general package solvers w Answer Set Programming Todd Gamblin](https://www.youtube.com/watch?v=bkY9mOyUaDA&ab_channel=PackagingCon)


[Answer set programming (ASP) is the powerhouse technology you’ve never heard of](https://twitter.com/mgrnbrg/status/1589652522180153344?s=20&t=JfnzTQG-SeFdO1qYUwKkrw) http://www.weaselhat.com/2022/11/07/asp/
Datalog provenance is explanations. Can be used as a monotonic theory in SMT search.

[Potassco Guide](https://github.com/potassco/guide/releases/)


[Comments on ASP](https://news.ycombinator.com/item?id=34071325)
[Automating Commonsense Reasoning with ASP and s(CASP)*](https://personal.utdallas.edu/~gupta/csr-scasp.pdf)
Constraints. Default rules. 5 truth values for p, not -p, not p not -p, not p, -p

[Potsdam publication list](https://www.cs.uni-potsdam.de/wv/publications/#DBLP:journals/ai/GebserKS12)

[answer set planning a survey](https://www.cs.uni-potsdam.de/wv/publications/DBLP_journals/corr/abs-2202-05793.pdf)

[clingraph](https://github.com/potassco/clingraph) generate graphics from clingo problem. Brilliant

[anthem](https://github.com/potassco/anthem) translates clingo files to first order provers. What encoding? [Verifying Tight Logic Programs with anthem and vampire](https://arxiv.org/pdf/2008.02025.pdf)

[embasp](https://www.mat.unical.it/calimeri/projects/embasp/)
[idlv](https://github.com/DeMaCS-UNICAL/I-DLV)
[dlv](https://dlv.demacs.unical.it/)

[asp-core 2](https://www.mat.unical.it/aspcomp2013/files/ASP-CORE-2.03c.pdf)

[eclingo](https://www.cs.uni-potsdam.de/wv/publications/DBLP_journals/corr/abs-2008-02018.pdf) modal operators for all worlds reasoning

[asp tools](https://research.ics.aalto.fi/software/asp/)
- [lp2normal](https://research.ics.aalto.fi/software/asp/lp2normal/) This tool transforms an smodels program into a normal logic program by translating away extended rule types (choice rules, cardinality rules, and weight rules).
- [lp2sat](http://www.tcs.hut.fi/Software/lp2sat/)

CIRC2LP: Translating circumscription to disjunctive logic programming
DINGO: Extending ASP with difference constraints
GnT: A solver for disjunctive logic programs
LP2ACYC: Implementing ASP via SAT modulo acyclicity
LP2BV: Translating normal/smodels programs for SMT (bit vector) solvers
LP2DIFF: Translating normal/smodels programs for SMT (difference logic) solvers
LP2NORMAL: Translating smodels programs into normal programs
LP2SAT: Translating normal/smodels programs for SAT solvers
LPEQ: Verifying the equivalence of logic programs
MINGO: Extending ASP with linear constraints over integers
MINGOR: Extending ASP with linear constraints over reals
Miscellaneous tools for ASP
Modularity support for answer set programming
SATEQ: Verifying the equivalence of sets of clauses
SMODELS: A solver for normal logic programs extended by cardinality/weight constraints and Boolean optimization

LP2mip

[lp2pb](https://github.com/wulfdewolf/lp2pb) translate grounded rules to opb pseudoboolean models



[hakank's asp](http://www.hakank.org/answer_set_programming/)<|MERGE_RESOLUTION|>--- conflicted
+++ resolved
@@ -236,6 +236,8 @@
 
 [Answer Set Programming for Regular Inference](https://www.mdpi.com/2076-3417/10/21/7700) inferring regular expressions from string examples
 
+https://github.com/stefano-bragaglia/XHAIL
+
 ## Default Reasoning
 ASP offers in a sense 5 truth values. True `a`, possibly true `not -a`, unknown `not a, not -a`, possibly false `not a`, false `-a`. You can add rules that collapse some of these values into the others, i.e. let's assume something possible true is in fact true `a :- not -a`.
 
@@ -520,7 +522,6 @@
 expr'(T, plus'(EA,EB)) :- edge(T,left, A), expr'(A,EA), expr'(B,EB), edge(T,right,B), vert(T,plus).
 expr'(A, var'(A)) :- vert(A,var).
 
-<<<<<<< HEAD
 %#show expr'/1.
 
 ```
@@ -578,9 +579,8 @@
 ```
 A graph without cycles can talk about longest path.
 
-=======
-https://github.com/stefano-bragaglia/XHAIL
->>>>>>> a99fa55d
+
+
 ## Junk
 
 Questions:
