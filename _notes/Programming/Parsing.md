--- conflicted
+++ resolved
@@ -75,7 +75,6 @@
 
 Shift reduce conflicts
 
-<<<<<<< HEAD
 # Hand Rolled Parsers
 So the story goes, really good parsers with good error messaging are hand rolled.
 What is the structure. What are the good techniques
@@ -84,7 +83,6 @@
 
 # Recusrive Ascent
 https://en.wikipedia.org/wiki/Recursive_ascent_parser
-=======
 
 [recursive acent parsing](https://en.wikipedia.org/wiki/Recursive_ascent_parser)
 
@@ -93,6 +91,9 @@
 Treesitter
 
 
+# Sexp
+
+S-expressions are a good example. They are kind of the core simple parse, easy enough to do basic ones by hand.
 
 ```python
 test = """ (hi there 
@@ -252,5 +253,4 @@
 fragment DIGIT
    : ('0' .. '9')
    ;
-```
->>>>>>> c6e2257b
+```