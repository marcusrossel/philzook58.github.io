---
layout: post
title: Parsing and Lexing
---

# Lexing

## Regular Expressions
See regex notes


# Parsing
I personally do not enjoy front end issues as much as back end. And yet a front to back compiler course starts there. Kind of off putting.

BNF
Context Free Grammars
[Parsing Expression Grammar](https://en.wikipedia.org/wiki/Parsing_expression_grammar)
LL
LALR

[How do you get good error messages](https://twitter.com/SandMouth/status/1513173009976147975?s=20&t=5y91-I1SPrIGomAWSqs69w)

[sy brand paper on how compilter diagnostics could be imporved](https://twitter.com/TartanLlama/status/1527327581464567809?s=20&t=C_oktCkKA7nprGoHnJpglQ)

[Top-down LR parsing - panchekha](https://pavpanchekha.com/blog/top-down-lr.html)
[Why We Need to Know LR and Recursive Descent Parsing Techniques - tratt](https://tratt.net/laurie/blog/2023/why_we_need_to_know_lr_and_recursive_descent_parsing_techniques.html) https://twitter.com/laurencetratt/status/1615281727538188289?s=20
[Just write the parser - rompf](https://tiarkrompf.github.io/notes/?/just-write-the-parser/aside1)
[Parser generators vs. handwritten parsers: surveying major language implementations in 2021](https://notes.eatonphil.com/parser-generators-vs-handwritten-parsers-survey-2021.html)

https://langcc.io/ [paraticval lr parser generation](https://arxiv.org/abs/2209.08383)

## Grammars
https://en.wikipedia.org/wiki/Formal_grammar
String rewrite rules. Distinguishes between terminal and non terminal

Context free means the rules only have raw non terminals on left hand side

https://en.wikipedia.org/wiki/Linear_grammar

Context Sensitive Grammars
Gneral 

Lambek Grammars



## Algorithms
[List of algorithms - parsing](https://en.wikipedia.org/wiki/List_of_algorithms#Parsing)
Recursive Descent
Earley parser
Pratt Parser
LL Parser
LR Parser
packrat
allstar

## Parser Combinators
`String -> [(a,String)]` A non deterministic search that consumes a prefix of the input.
parsec

Alternative persecptive - each production is string `position -> [nextposition]`

Just making a parse tree acceptor vs something that outputs something.


[Leermakers 1993- The functional treatement of parsing](https://link.springer.com/book/10.1007/978-1-4615-3186-9)
Memoizing parser combinators
tabling

[Hammer](https://github.com/abiggerhammer/hammer) binary format parser combinators in C

## Parsing as Deduction


## Parser Generators


Flex
yacc/bison
antlr
Menhir [error handling the new way](http://cambium.inria.fr/~fpottier/menhir/manual.html#sec68)
Sam's coq stuff <https://github.com/slasser/AllStar> <https://github.com/slasser/CoStar>



Semantic Actions

menhir manual
http://gallium.inria.fr/~fpottier/menhir/manual.html
LR(1) parser
menhir offers a coq mode?

[Generating LR syntax error messages from examples](https://dl.acm.org/doi/10.1145/937563.937566)

Parser generators as "compiler-compilers". It's easier for me to see them as intepreter generators.

Parser generator as 
```python
import logging
from lark import Lark, logger, Transformer

logger.setLevel(logging.WARN)
grammar = '''
expr : 
      | "0" "+" expr -> zero_left
      | NUMBER -> number
      | expr "+" expr -> add
      | "("  expr ")"

%import common.WS
%ignore WS
%import common.NUMBER
'''
grammar = '''
expr : 
      | "0" expr "+" -> zero_left
      | NUMBER -> number
      | expr expr "+" -> add

%import common.WS
%ignore WS
%import common.NUMBER
'''

class Simple(Transformer):
   def number(self,n):
      (n,) = n
      return n
   def add(self,args):
      (x,y) = args
      return f"{x}+{y}"
   def zero_left(self,x):
      (x,) = x
      return x

parser = Lark(grammar, start="expr", parser="lalr", transformer=Simple())
#print(parser.parse("1 + 0 + 2 + 0 + 3 + 4 + 2 + 0 + 1"))
print(parser.parse("0 1 + 2 + 0 + 3 + 4 + 0 + 1 +"))
#parser = Lark(grammar, start="expr")
#print(Simple().transform(parser.parse("1 + 0 + 2 + 0 + 3 + 4 + 0 + 1 + 0")))



```
## Shift Reduce Parsing
See Appell's book
<https://en.wikipedia.org/wiki/Shift-reduce_parser>

shift takes token off stream and puts onto stack
reduce takes top of atxckc

Shift reduce conflicts

# Hand Rolled Parsers
So the story goes, really good parsers with good error messaging are hand rolled.
What is the structure. What are the good techniques

# Recursive Descent

# Recusrive Ascent
https://en.wikipedia.org/wiki/Recursive_ascent_parser

[recursive acent parsing](https://en.wikipedia.org/wiki/Recursive_ascent_parser)



[Treesitter](https://www.youtube.com/watch?v=Jes3bD6P0To&t=963s&ab_channel=StrangeLoopConference)
graph tee sitter
souffle tree-sitter


a datalog grammar:
egglite
chr

<<<<<<< HEAD

=======
```python
from lark import Lark

grammar = """
prog : rule*
rule : fact "."
   | head ":-" body  "."

body: fact ("," fact)*
head : fact
fact :  NAME "("  [ term ("," term)* ]  ")"

term : NUMBER -> number
     | STRING -> string
     | NAME -> var

%import common.CNAME -> NAME
%import common.ESCAPED_STRING   -> STRING
%import common.NUMBER
%import common.WS
%ignore WS
"""
"""
//   | head ":-" body "."

fact : rel
head : rel
body : rel  ("," rel)*
rel : name "("  [ term ("," term)* ]  ")"
term : number
     | string
     | variable
// term : name "("    ")"

lit : 
"""

parser = Lark(grammar, start="prog")
print(parser.parse("foo(3,4).  edge(1,2). edge(\"a\"). path(x,z) :- edge(x,y), path(y,z).").pretty())
```
>>>>>>> ddf5edc0
# Sexp

S-expressions are a good example. They are kind of the core simple parse, easy enough to do basic ones by hand.

[Sweet expressions](https://readable.sourceforge.io/)

 https://lark-parser.readthedocs.io/en/latest/json_tutorial.html
```python
from lark import Lark, Transformer
grammar = 
   """
    exp:  "(" "+" exp*  ")" -> add
         | SIGNED_NUMBER    -> lit

    %import common.ESCAPED_STRING
    %import common.SIGNED_NUMBER
    %import common.WS
    %ignore WS
   """

exp_parser = Lark(grammar, start='exp')
e = exp_parser.parse("(+ (+ 1 2) 3)")
print(e.pretty())


class Calc(Transformer):
   def add(self,args):
      print(args)
      return sum(args)
   def lit(self,n):
      (n,) = n
      return float(n)

print(Calc().transform(e))
print(e)
# immediate transformation with no tree
exp_parser = Lark(grammar, start='exp', parser='lalr', transformer=Calc())
print(exp_parser.parse("(+ 2 3)"))
```




```python
test = """ (hi there 
    (my guy     
((how's () it going ()))))"""

stack = [[]]
depth = 0
tok = []
for n, c in enumerate(test):
    if c == "(":
        depth += 1
        stack.append([])
    elif c == ")":
        depth -= 1
        if depth < 0:
            raise Exception(f"Unbalanced paren at char {n}")
        else:
            e = stack.pop()
            stack[-1].append(e)
    elif c in " \t\n":
        if len(tok) > 0:
            stack[-1].append("".join(tok))
            tok = []
    else:
        tok.append(c)
if depth != 0:
    raise Exception("unclosed paren")
print(stack[0][0])

# recursive descent parser
def parse(n,s):
    ns = len(s)
    sexp = []
    tok = []
    while n < ns:
        c = s[n]
        n += 1
        if c == "(":
            n,x = parse(n,s)
            sexp.append(x)
        elif c == ")":
            return n, sexp
        elif c in " \t\n":
            if len(tok) > 0:
                sexp.append("".join(tok))
                tok = []
        else:
            tok.append(c)
    return n,sexp

print(parse(0,test))
```

https://rosettacode.org/wiki/S-expressions#Python
use regex. We will want to parse numbers and strings.


## Flex Bison
https://begriffs.com/posts/2021-11-28-practical-parsing.html
Crazy stuff.

lex creates yylex which lexes from a file handler
Options can be made to not use globals

the parser calls yylex, which returns if it wants t give bakc a token
The tokens correspond to `define` integers

global variables in the prelude.


## Antlr
upper case are lexer rules, lower case are parse rules

grammars can import other grammars


Here is an antlr4 grammar of sexp

```antlr4
/*
The MIT License

Copyright (c) 2008 Robert Stehwien

Permission is hereby granted, free of charge, to any person obtaining a copy
of this software and associated documentation files (the "Software"), to deal
in the Software without restriction, including without limitation the rights
to use, copy, modify, merge, publish, distribute, sublicense, and/or sell
copies of the Software, and to permit persons to whom the Software is
furnished to do so, subject to the following conditions:

The above copyright notice and this permission notice shall be included in
all copies or substantial portions of the Software.

THE SOFTWARE IS PROVIDED "AS IS", WITHOUT WARRANTY OF ANY KIND, EXPRESS OR
IMPLIED, INCLUDING BUT NOT LIMITED TO THE WARRANTIES OF MERCHANTABILITY,
FITNESS FOR A PARTICULAR PURPOSE AND NONINFRINGEMENT. IN NO EVENT SHALL THE
AUTHORS OR COPYRIGHT HOLDERS BE LIABLE FOR ANY CLAIM, DAMAGES OR OTHER
LIABILITY, WHETHER IN AN ACTION OF CONTRACT, TORT OR OTHERWISE, ARISING FROM,
OUT OF OR IN CONNECTION WITH THE SOFTWARE OR THE USE OR OTHER DEALINGS IN
THE SOFTWARE.

*/

/*
Port to Antlr4 by Tom Everett
*/
grammar sexpression;

sexpr
   : item* EOF
   ;

item
   : atom
   | list_
   | LPAREN item DOT item RPAREN
   ;

list_
   : LPAREN item* RPAREN
   ;

atom
   : STRING
   | SYMBOL
   | NUMBER
   | DOT
   ;

STRING
   : '"' ('\\' . | ~ ('\\' | '"'))* '"'
   ;

WHITESPACE
   : (' ' | '\n' | '\t' | '\r')+ -> skip
   ;

NUMBER
   : ('+' | '-')? (DIGIT)+ ('.' (DIGIT)+)?
   ;

SYMBOL
   : SYMBOL_START (SYMBOL_START | DIGIT)*
   ;

LPAREN
   : '('
   ;

RPAREN
   : ')'
   ;

DOT
   : '.'
   ;

fragment SYMBOL_START
   : ('a' .. 'z')
   | ('A' .. 'Z')
   | '+'
   | '-'
   | '*'
   | '/'
   | '.'
   ;

fragment DIGIT
   : ('0' .. '9')
   ;
```

# Misc

[grammar zoo](http://slebok.github.io/zoo/index.html)


[awesome binary parsing](https://github.com/dloss/binary-parsing)

[permutation parsing](https://recursion.ninja/blog/perm-parser) https://www.cambridge.org/core/journals/journal-of-functional-programming/article/functional-pearl-parsing-permutation-phrases/DB7B6AFE506CF84BBDBBF54306F28D38<|MERGE_RESOLUTION|>--- conflicted
+++ resolved
@@ -173,9 +173,7 @@
 egglite
 chr
 
-<<<<<<< HEAD
-
-=======
+
 ```python
 from lark import Lark
 
@@ -216,7 +214,7 @@
 parser = Lark(grammar, start="prog")
 print(parser.parse("foo(3,4).  edge(1,2). edge(\"a\"). path(x,z) :- edge(x,y), path(y,z).").pretty())
 ```
->>>>>>> ddf5edc0
+
 # Sexp
 
 S-expressions are a good example. They are kind of the core simple parse, easy enough to do basic ones by hand.
