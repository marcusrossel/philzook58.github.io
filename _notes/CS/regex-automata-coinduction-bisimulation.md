---
layout: post
title: Automata, Regex, Coinduction, Bisimulation
---

- [Regular Expressions](#regular-expressions)
    - [Matching algorithms](#matching-algorithms)
    - [Brzozowski Derivatives](#brzozowski-derivatives)
    - [equivalence](#equivalence)
    - [theory](#theory)
- [Automata](#automata)
  - [Finite Automata](#finite-automata)
  - [Tree Automata](#tree-automata)
  - [pushdown automata](#pushdown-automata)
  - [Probablistic automata](#probablistic-automata)
  - [Other](#other)
    - [nominal automata](#nominal-automata)
- [Kleene Algebra](#kleene-algebra)
  - [KAT](#kat)
  - [Process Alegebras](#process-alegebras)
  - [Modal u-calculus](#modal-u-calculus)
  - [Monadic Second Order Logic](#monadic-second-order-logic)
  - [Petri Nets](#petri-nets)
  - [Boolean Equation Systems](#boolean-equation-systems)
- [Bisimulation](#bisimulation)
  - [Codata](#codata)
  - [Coalgebra](#coalgebra)
  - [Coinduction](#coinduction)
- [Stuff](#stuff)
  - [Applications](#applications)
  - [Tools](#tools)
    - [mCRL2](#mcrl2)
  - [Partition Refinement](#partition-refinement)
  - [Model Checking](#model-checking)
- [Misc](#misc)
  - [Options:](#options)


See also:
- automata
- regular expression
- imperative proving
- model checking

Breaking up into these categories is kind of arbitrary

# Regular Expressions
See also note on automata

https://en.wikipedia.org/wiki/Regular_expression

https://regex101.com/
https://regexr.com/

https://en.wikipedia.org/wiki/Kleene%27s_algorithm

[Thompson construction](https://en.wikipedia.org/wiki/Thompson%27s_construction)


https://en.wikipedia.org/wiki/Glushkov%27s_construction_algorithm
Finding minimum regex for given string (or set of strings). Identify groups within a given string https://cs.stackexchange.com/questions/109583/what-is-the-best-algorithm-known-to-learn-the-regular-expression-from-a-set-of-p  Is this related to invariant inference I wonder?


Knuth morris pratt
regular expression rewriting or optimization. Slightly difference from equivalence but related. Minimization https://cs.stackexchange.com/questions/115739/algorithm-to-minimize-a-regular-expression?rq=1


Z3 checking regex containment https://www.philipzucker.com/z3-rise4fun/sequences.html
https://microsoft.github.io/z3guide/docs/theories/Regular%20Expressions
[An SMT Solver for Regular Expressions and Linear Arithmetic over String Length cav'21](https://people.eecs.berkeley.edu/~fmora/cav21.pdf)
```z3
(declare-const a String)
;(assert (str.in.re "ab" (str.to.re "ab")))
(assert-not (str.in.re a (str.to.re "ab")))
(assert (str.in.re a (re.++ (str.to.re "a") (re.++ (re.* (str.to.re "b"))))))


(check-sat)
(get-model)
```

[](https://github.com/katef/libfsm) compile regexp to C
### Matching algorithms
- backtracking search
- convert to dfa

Matching is state inference perhaps of traces.

https://types.pl/web/@maxsnew/109422022028474251 Regular Expressions : Logic Programming :: DFA : Functional Programming 

### Brzozowski Derivatives
https://en.wikipedia.org/wiki/Brzozowski_derivative
Oh, that's interesting u^-1 as a notation.

`s in R <-> emp in s^-1 R` This gives us a matching algorithm.

The final coalgebra is one that operates on sets of strings?
from a regular expression, produce a regex for the family with one `a` stripped off. THis looks like a derivatve operation kind of because the sequence operator turns into a sum. Or a multiplicatve inverse.
Brzozowski derivatives https://www.ccs.neu.edu/home/turon/re-deriv.pdf

```ocaml
type kleene = Lit of char | One | Zero | Star of kleene | Plus of kleene * kleene | Seq of kleene * kleene

let deriv a = function
| Lit a'  a' == a -> One
| -> Zero
| Star e -> Seq ((deriv e), Star e)
| Plus a b -> 
| Seq a b ->   

```

https://news.ycombinator.com/item?id=35053328
Assoc, Comm, and idempotency necessary to actually make finite automata.
flattening, sorting, and deleting duplicates is enough. `List.sort_uniq`
Might be an interesting egglog example
```
type prods = One | Lit of char | Star of prods | Seq of kleene * kleene
type kleene = seq list (* sum of product representation. Hmm. Is this actually possible? Star gets in the way *)

```

[parsing with derivatives](https://matt.might.net/papers/might2011derivatives.pdf)

### equivalence
regex equivalence can check containment of string. also regex containmnt a + b = a means b  <= a 
https://www.drmaciver.com/2016/12/proving-or-refuting-regular-expression-equivalence/
one he says do the dumb rewrite rules.
hmm. We could egglog these hopcroft karp examples.

See kleene algebra. This is an equational method for equivalence checking of regex expressions 

Normal Forms are usually a good way of checking equivalence when you can. Automata are kind of a normal form

### theory
[pumping lemma](https://en.wikipedia.org/wiki/Pumping_lemma_for_regular_languages) used to prove languages are not regular
Whenever a sufficiently long string is accepted it must be in the same state twice
Find an inifnite family of string that isn't pumpable

myhill nerode theorem https://en.wikipedia.org/wiki/Myhill%E2%80%93Nerode_theorem necessary and sufficient condition for languasge to be regular
define an equivalence relation. Sort of this relation is defining a notion of observably different traces.
If there is no suffix z where xz fails but yz accepts or vice versa, the strings x y are considered equivalent.
These equivalence classes correspond to states in a minimal automata. Given the classes, I can append letters to them to find the transitions between classes. By the definition all the elements in the class have to go to the same other class, because they can't be distinguished

characterizing
NFA <-> DFA <-> regexp <-> regular grammars

https://en.wikipedia.org/wiki/Regular_grammar left regular or right regular. Linear production rules + always has to be on the left or right. swapping left and right may not be regular anymore. Regular grammar nonterminals can be considered states in an NFA


kleene algerba


"In 1991, Dexter Kozen axiomatized regular expressions as a Kleene algebra, using equational and Horn clause axioms.[34] Already in 1964, Redko had proved that no finite set of purely equational axioms can characterize the algebra of regular languages.[35]"

powerset construction


[proof pearl regular expressions isabelle](https://www21.in.tum.de/~krauss/papers/rexp.pdf)


MOnadic second order logic


# Automata
See also note on Parsing regularexp

Determinization - turn nondeterministic automaton to deterministic

Computing regex from automata
Kleene's algorithm
Tarjan's algorithm
Basic algorithm of going back an forth is simple.
Consider edges to be labelable by regexs. regex is equal to simple 2 state automata then with 1 edge
You can eliminate states by performing the product of their in and out edges.
You can create states and edges by expanding the regexp. Sequence is a new intermiedtae state. alternate is two parall arrows


Myhill Nerode theorem
Pumping Lemma


Automata minimization https://en.wikipedia.org/wiki/DFA_minimization - Partition refinement https://en.wikipedia.org/wiki/Partition_refinement
Separate into separate sets those which are definitely distinguishable (the remaining in same partition may or may not be). Things that transition into distinguishable things are distinguishable from each other. This is finding the nerode congruence


Datalog partition refinement?
Sets. Things definitely not in set.

DAWG - transitions are single labelled edges. Transitions are

[Hopcroft and Karp’s algorithm for Non-deterministic Finite Automata](https://hal.archives-ouvertes.fr/file/index/docid/648587/filename/hkc.pdf)
[fado](https://pypi.org/project/fado/)
## Finite Automata
https://github.com/leonardomso/awesome-fsm

DFA NFA

finite set of states. Labelled transitions between.

https://en.wikipedia.org/wiki/%CE%A9-automaton omega automata - ru on infinite rather than finite strings
Buchi - visit accepting state infinitely often
Rabin

https://github.com/Garvys/rustfst Rust implementation of Weighted Finite States Transducers. speech recognition and synthesis, machine translation, optical character recognition, pattern matching, string processing, machine learning, information extraction and retrieval

## Tree Automata
https://github.com/ondrik/libvata
[Tree Automata Techniques and Applications](https://jacquema.gitlabpages.inria.fr/files/tata.pdf)


[E-Graphs, VSAs, and Tree Automata: a Rosetta Stone](https://remy.wang/reports/dfta.pdf) [slides](https://docs.google.com/presentation/d/1oDNmzxJpsdLE51lmybcfzzzv4jRLDdrVpmMhMpFEoFk/edit?usp=sharing) [merge only rules](https://gist.github.com/remysucre/1788cf0153d7db240e751fb698f74d99)


https://en.wikipedia.org/wiki/Tree_automaton

[Tree Automata as Algebras: Minimisation and Determinisation](https://arxiv.org/pdf/1904.08802.pdf)

Are tree automata kind of like finite state folds?

https://courses.engr.illinois.edu/cs498mv/fa2018/TreeAutomata.pdf

Compare with term rewrting fomrulation of regulr DFA. Special q marker
`q1 a -> a q2` 
Translated to term rewriting
`q1(a(X)) -> a(q2(X))`
Starts to look like a tree automata. Recognizing a string is a fold over it, big woop.

## pushdown automata
"recursive function with variables over finite domain"

See also: 
parsing

## Probablistic automata
https://en.wikipedia.org/wiki/Probabilistic_automaton
PFA
Minimization vs reduction
residual

[APEX](https://apex.mpi-sws.org/apex/) online demo.

PRISM
[STORM](https://www.stormchecker.org/) [stormpy](https://moves-rwth.github.io/stormpy/index.html) [tutorial](https://www.stormchecker.org/tutorials.html)

[ 2019 Comparison of Tools for the Analysis of Quantitative Formal Models](https://qcomp.org/competition/2019/)
## Other
Register automata
nominal automata
Timed automata
[Symbolic automata](https://github.com/lorisdanto/symbolicautomata)
quantum atuomata https://en.wikipedia.org/wiki/Quantum_finite_automaton
### nominal automata 
https://github.com/Jaxan/nominal-lstar Learning Nominal Automata
 http://www.calf-project.org/talks.html
 https://www.youtube.com/watch?v=b38uoZccGuU&ab_channel=SimonsInstitute
Automata learning huh
ALF - abstract lerarning framework
# Kleene Algebra
[Kleene Algebras and Applications - Alexandra Silva OPLSS](https://www.youtube.com/watch?v=TEFx5DG9ghE&ab_channel=OPLSS)
[Kleene Algebras: Theory and Applications](https://www.youtube.com/watch?v=FbYY4dlL_vs&ab_channel=JetBrainsResearch)
## KAT
http://perso.ens-lyon.fr/damien.pous/symbolickat/ symkat ocaml
[Symbolic Algorithms for Language Equivalence and Kleene Algebra with Tests](http://doi.acm.org/10.1145/2676726.2677007) transition function using BDD. Generating automata using Brzowski's derivative and classical. bdds + union find for language equivalence
https://hal.archives-ouvertes.fr/hal-01021497v2/document
safa is a library for automata
```ocaml
#use "topfind";;
#require "symkat";;
module S = Safa.Make(Queues.BFS)
Automata 
```

https://link.springer.com/chapter/10.1007/978-3-030-81685-8_3 algerbaic program anlaysis
graphs and paths can be represent by taking the letters of the alphabet to representedges in the graph. The paths from a to b can be represented as a regex
Tarjan's algorithm http://i.stanford.edu/pub/cstr/reports/cs/tr/79/734/CS-TR-79-734.pdf "path expression problem"
If you have the path expression, you can just intepret it to calculate program quantities.

Kleene algerba with tests
MOdelling language for 
horn equational?
Relative of Propositional Hoare Logic. Which is a neat idea on it's own

tutorial https://alexandrasilva.org/files/talks/kat-tutorial.pdf https://popl20.sigplan.org/details/POPL-2020-tutorialfest/7/-T7-Programming-and-Reasoning-with-Kleene-Algebra-with-Tests
https://www.cl.cam.ac.uk/events/ramics13/KozenTutorial1.pdf

GKAT  guarded kleene with test https://arxiv.org/abs/1907.05920 https://www.youtube.com/watch?v=Dp68j9Wi_84&ab_channel=ACMSIGPLAN
Kleene algebra modulo theories
https://github.com/mgree/kmt
https://arxiv.org/pdf/1707.02894.pdf
https://github.com/mgree/katbury hmm. guess invariants
kat modulo rewriting?

https://github.com/arlencox/mlbdd
https://github.com/netkat-lang/idds

[On the Coalgebraic Theory of Kleene Algebra with Tests](https://www.cs.cornell.edu/kozen/Papers/ChenPucella.pdf)
Automatic proof generaton via derivatives? That sounds neat.
Chen and Pucella - coalgerba theory of KAT

[Automated Reasoning in Kleene Algebra](http://www.hoefner-online.de/home/pdfs_tr/trCS-07-04-Shef.pdf) Prover9/Mace4



topkat incorrectess logic and kat https://www.youtube.com/watch?v=gLLlrnxB5Jg&ab_channel=ACMSIGPLAN popl22

NetKat - kat for network reasoning
[Kleene Algebra with Tests and Coq Tools for While Programs](https://arxiv.org/abs/1302.1737)
https://opam.ocaml.org/packages/netkat/


syntax are kleene expressions / logic is kleene algebra manipulation. logic is algebra on steroids
semantics are strings

algerbraic laws + leastness of fixed point

hmm. 2x2 matrices have a schur complement representation theorem. hmmm.

a <= b <-> a + b = b


Well, this is basically doable

```
(datatype K 
 (+ K K) ; choice
 (* K) ; iterate
 (Fail)
 (Skip)
 (# K K) ; sequence
)
(define a K)
(define b K)
(# (* a) b)
(: (+ One a) (+ One b))
(* (+ a b))

; idempotent semiring
(rewrite (+ e Fail) e)
(rewrite (+ e f) (+ f e))
(rewrite (+ e f)) ; assoc
(rewrite (+ e e) e)

(rewrite (: ))

; star is least fix point

(rewrite (: (+ One a) a) (* a))



```

efficient procesure - antichain doyen upto bis9mualtion bonchi-pous 2015

kleene algerab with tests Add booleans as subset of kleene stuff

if b then p else q = b;p + ~b;q
while b do p = (b;p)* not b

booleans commute under seq

guarded semantics. a kleene command is every possible pre and post condition.
sequence needs the bools to meet in the middle

(Bool K Bool)

propositional hoare logic.
{b}p{c} = bp~c == 0
what does that mean? oooooh. b p not(c). Ok that's neat.

Models
Language models - just actions
Trace models - interspersed with states in btwee
relation models - relation compose, relation closure
tropical semiring and convex polyhedra
matrices over another kleene algerba


## Process Alegebras
- CCS Calculus of communicating systems - milner
- CSP Communicating sequential systems - hoare
- ACP ?
- Pi-calculus

## Modal u-calculus
u-calc without the modal
fixed point theory
[backhouse - galois connections and fixed point calculus](https://link.springer.com/chapter/10.1007/3-540-47797-7_4)
http://web.mit.edu/16.399/www/lecture_12-fixpoints2/Cousot_MIT_2005_Course_12_4-1.pdf

rules
minimal set
solution to constraint system

## Monadic Second Order Logic
<<<<<<< HEAD
https://en.wikipedia.org/wiki/Monadic_second-order_logic
Colorability
Monadic = one entry of predicate
We can quantify over them

What even is the category I should put MSO under? Automata? Logic? Model theory? Model checking?

https://courses.engr.illinois.edu/cs498mv/fa2018/ goo stuff

Buchi-Elgot-Trakhtenbrot Theorem
https://en.wikipedia.org/wiki/B%C3%BCchi-Elgot-Trakhtenbrot_theorem Iff string is describably in MSO, it is regular

NP - existential monaid. For example graph coloring. Figuring out the collring given grahp is annoying.

S1S The monadic second order theory of N under successor 

S2S https://en.wikipedia.org/wiki/S2S_(mathematics)
Tree width https://en.wikipedia.org/wiki/Treewidth,
tree decompoistion https://en.wikipedia.org/wiki/Tree_decomposition
courcelle's theorem - tree wsth graphs can have mso formula decided in time

[Monadic Second-Order Logic on Finite Sequences](https://pages.cs.wisc.edu/~loris/papers/popl17sws1s.pdf) 
[MSO for heap models](http://madhu.cs.illinois.edu/strand-popl11.pdf)
=======
S1S
S2S


>>>>>>> ddf5edc0
## Petri Nets

## Boolean Equation Systems
Boolean equations with fixed points.
I don't get it.

[SOLVING BOOLEAN EQUATION SYSTEMS](http://www.tcs.hut.fi/Publications/bibdb/HUT-TCS-A99.pdf) by translation to ASP?
[Verification of Modal Properties Using Boolean Equation Systems](https://ris.utwente.nl/ws/portalfiles/portal/5128665/diss.pdf)

mu and nu fixed oiutbs

parametrized BES  kind of sounds like BES modulo theories. 
# Bisimulation

[BisPy is a Python library for the computation of the maximum bisimulation of directed graphs.](https://bispy-bisimulation-in-python.readthedocs.io/en/latest/index.html)
I'm confused. Is it partition refinment or union find?

[alogirhtmics of bisimulation](https://www.ru.is/faculty/luca/PAPERS/algobisimchapter.pdf)


Of what relationship is bisimulation to non-interference proofs? Bisimulation is kind of a way of saying the state is unobservable from the actions/observations.



Graph isomorphism - too striog?
Trace equivalence - Too strong?

There is a distinction between saying a given relation is a bisimulation and _defining_ it to be a bisimilar closure of something.

Least vs greatest fixed point

Simulation
Refinement of behavior https://en.wikipedia.org/wiki/Refinement_(computing)

## Codata
[Data-Codata Symmetry and its Interaction with Evaluation Order](https://arxiv.org/pdf/2211.13004.pdf)
https://blog.sigplan.org/2019/10/14/how-to-design-co-programs/
Howw to design co-porgrams - gibbonsd

https://en.wikipedia.org/wiki/Corecursion
https://arxiv.org/abs/2103.06913v1 - Classical (Co)Recursion: Programming
Paul Downen, Zena M. Ariola, examples in python scheme, agda

codata is productive, meaning recursion is guarded by applications of constructors

copatterns
https://agda.readthedocs.io/en/v2.6.1.3/language/copatterns.html
Are copatterns simple? They just explain what to do on every application of an accessor functiojn
on a record. This is the same thing as giving the record explicility
https://www.youtube.com/watch?v=-fhaZvgDaZk&ab_channel=OlafChitil altenrkirch coinduction in agda

[Copatterns: programming infinite structures by observations](https://dl.acm.org/doi/10.1145/2480359.2429075)
## Coalgebra
[](https://thorsten-wissmann.de/theses/dissertation-wissmann.pdf)
[Coalgebra for the working programming languages researcher](https://www.youtube.com/watch?v=Qb0z1FWT5bw&ab_channel=ACMSIGPLAN)
[Coalgebraic Semantics [1/4] - Alexandra Silva - OPLSS 2019](https://www.youtube.com/watch?v=MFUhTtsJNzE&ab_channel=OPLSS)
Functor gives you syntax and semantics. denotationa and operational.
Determinstic atuomatya F(X) = X^A = A -> X. so transition relation is X -> F(X) = X -> A -> X. If you icnlude termination (X->Bool,A -> X). Somehow the pieces of reg exp corespond to 
Final coalgebra gives a denotational semantics
Brzowsksi derivatives give operational semantics.
https://cs.ru.nl/~jrot/coalg18/

Arbib and Manes - algerbad approaches to program semantics
Rutten and Bart Jacobs

A coalgebra ia a pair (X,a) where `a : X -> f X`. This is somehow modelling automata. Very weird right?
Conceptually X is the set of states, F describes the schema of data/automata type, and `a` is a functional (dictionary) description of the transition graph. Modelling in this way is somehow stating that every node/state has a "uniform" structure/edges F associated with it. The dictionary is the "successor" map.
But if X and a are considered opaque, how do you describe the automata in pure categorical terms? Well, the category ish way of talking about Set is to use morphisms from unit to pick out elements. So a particular automata will be described by a set of equations on the morphism `a`.
Morphisms between coalgebras are automata mappings. (Simulations?)
category theory in python 4.
What is finding the minimization of an automata categorically.


An specific algebra is the analog of an intepretation. Some interpretations are models of the axioms and some aren't
Consider finite groups.
What are the equations of an algerbaic structure interpreted categorically.

```python
# x + x*x -> x
# f(x) = x + x*x 
alg = {
  ("plus",1,2) : 3,
  ("plus",4,5) : 9,
  ("num", 4) : 4
}

def map_F(f,x):
  match x:
    case ("plus",x,y):
      return ("plus", f[x],f[y])
    case ("num",z):
      return ("num",z)

# lift map over dict also
def map2(f,x):
  return { map_F(f,k) : v  for k,v in x.items()}

# start at minimally identified rather than maximally identified
eqclass0 = {i:i for i in range(1000)}
#eqclass0 = {} # or empty? Void -> Id rather than Id -> ()
print(map2(eqclass0, alg))
for n in range(10):
  
# (c -> a) -> (f a -> b) -> f c -> b
#  f l = \fc -> l (map f fc) 
```
The analog/dual of automata minimization is probably congruence closure. This jives nicely.
The signature is the choice of functor.
Refactoring the entire egraph into a _single_ dictionary. That's elegant.




Jules Jacobs, Thorsten Wißmann - [https://dl.acm.org/doi/abs/10.1145/3571245](fast coalgebraic bisimulation minimization)
Different automata types can be described by a Functor, meaning a function or dictionsry from states to something that may also involve states.


FOr exmaple, labbleled transition systems might be `Map<State, Map<Action, State>>`, non deterministic systems.

Or in other words (?) various kinds of automata graphs can be encoded as a functions from nodes to the outgoing edges.
This isn't really saying all that much. But the structure/type of the function/dict can enforce certain regularity properties of the graph.


Observational equivalence is obtained by considering the properties to be observable.
```
f(x) = 7
g(x) = "foo"

f(y) = 7
g(y) = "foo"
```
If f and g are the only pieces of data obervable of these opaque objects, then x and y are observationally equvalent.
Interestingly, by even posing the question, I was stating some meta sense in which x and y are not equivalent

If the identifiers become observations, now x and y aren't equivalent

```
f(x) = 7
g(x) = "foo"
name(x) = "x"

f(y) = 7
g(y) = "foo"
name(y) = "y"
```

It gets more interesting when we say that there are observations that are themselves the opaque objects.


```
f(x) = 7
g(x) = "foo"
next(x) = y

f(y) = 7
g(y) = "foo"
next(y) = x
```

Now are they equivalent? It isn't so clear. A possible definition and method is to sort of back up obervable differences and propagate them. If two things map into two distinguishable things, they are also distinguishable. `ob(x) != obs(y) -> x != y`. This is the contrapositive of congruence.

This process breaks identifiers into equivalence classes. The equivalence classes can be naturally labelled by the observations themselves.

The map `id -> f id` describes the automata. `f` is a functor, hence has a notion of `map`. Because of this, given a `emap : id -> eqclass` mapping we can get `id -> f eqclass`.
I am however suggesting that `eqclass` is some kind of fix of `f` applied to `()`. `eclass0 = ()`. `eclass1 = f ()`
`emap0 = fun _ -> ()`. eclass is `Free f`.
If we hash cons, `eclass ~ int`.

```ocaml

```

Here's the simple naive algorithm. The paper covers essential optimizations. Something like the analog of seminiave evaluation and also good choice of eclass ids.
```python

ex1 = {
  1 : (False, 2, 3),
  2 : (False, 4, 3),
  3 : (False, 5, 3),
  4 : (True, 5, 4),
  5 : (True, 4, 4)
}

def dfa_map(f,x):
  return {n : (term, f[a], f[b])  for n, (term, a, b) in x.items()}

eqclass = {i : () for i in range(1,6)}
for _ in range(10):
  print(eqclass)
  eqclass = dfa_map(eqclass, ex1)
  #eqclass = {k : hash(v) for k,v in eqclass.items()} # not quite right. hash could collide. But you get the idea
  statelabel = { k : -i-1 for i,k in enumerate(set(eqclass.values()))} # negative just so I can see different between state and eqclass easier
  eqclass = {k : statelabel[v] for k,v in eqclass.items()} 

print(eqclass)

'''

Hmm.
What if I Z3-ified this process? A symbolic transition map. eqclass(c) = a.
Could use same justification tricks.

'''



```

## Coinduction
Coinduction. What up? https://en.wikipedia.org/wiki/Coinduction

[coinduction he](https://paulhe.com/2019/04/17/coinduction.html) nice blog post. Greatest fixed point takes everything and prunes away stuff that can't be proven.
Least fixed point starts with nothing an adds stuff that can be proven.

bisimulation
graph isomorphism between two systems is too strong. Why?
it only requires that each system has some way of finding corresponding states.

What is induction really?


# Stuff
## Applications
Verification
Anything fun? Puzzles?
Program alignment?

## Tools
boa tool
[CoPaR](https://git8.cs.fau.de/software/copar) [Generic Partition Refinement and Weighted Tree Automata](https://link.springer.com/chapter/10.1007/978-3-030-30942-8_18) [CoPaR: An Efficient Generic Partition Refiner](https://arxiv.org/pdf/1811.08850v1.pdf)
[DCPR]() are similar tools in some sense

[CADP](https://cadp.inria.fr/tools.html) LOTOS format. Explicit vs implicit LTS [tutorial](http://convecs.inria.fr/doc/presentations/Lang-Serwe-AFADL-12.pdf) boolean equation systems. CAESAR tool

[ltsmin](https://ltsmin.utwente.nl//)

[VLTS](https://cadp.inria.fr/resources/vlts/) very large transition system bnenchmark suite 
[BEEM: BEnchmarks for Explicit Model Checkers](https://paradise.fi.muni.cz/beem/)


circ
K
### mCRL2
[user manual](https://www.mcrl2.org/web/user_manual/introduction.html)
[mCRL2](https://www.mcrl2.org/web/user_manual/index.html). Hmm. Impressive. ucrl2 language
LPS format.
- mcrl2-gui
- ltsgraph tool to visualize
- lpsim to simualte
- ltsconvert - reduce an lts modulo equivalence

parametrised boolean equation systems
[modal u-calculus](https://en.wikipedia.org/wiki/Modal_%CE%BC-calculus)

https://www.mcrl2.org/web/user_manual/tutorial/machine/index.html

Vending machine
```
act
  ins10, optA, acc10, putA, coin, ready ;
proc
  User = ins10 . optA . User ;
  Mach = acc10 . putA . Mach ;
init
  allow(
    { coin, ready },
    comm(
      { ins10|acc10 -> coin, optA|putA -> ready },
      User || Mach
  ) ) ;

sort Nat;
cons zero : Nat;
successor : Nat —> Nat,
```


coursera course https://www.coursera.org/learn/automata-system-validation/home/welcome
labelled transition system

```python
import os
os.system("echo try this")
```

## Partition Refinement

## Model Checking
Should this be in here?
See also:
- imperative proving
- constrained horn clauses


https://en.wikipedia.org/wiki/List_of_model_checking_tools
https://github.com/johnyf/tool_lists/blob/main/verification_synthesis.md

- [SPIN](https://spinroot.com/spin/whatispin.html), promela
- UPPAAL
- TLA+
- KIND
- ProB
- [FDR](https://cocotec.io/fdr/)
- nusmv

[divine](https://divine.fi.muni.cz/index.html)

[modelc checking contest](https://mcc.lip6.fr/2023/) petri nets? Not seeing familiar systems here
[ hardware model checkers contest](http://fmv.jku.at/hwmcc20/)

- AVR https://github.com/aman-goel/avr
- abc
- Pono http://theory.stanford.edu/~barrett/pubs/MIL+21.pdf
# Misc
[Automata theory - An algorithmic approach](https://www7.in.tum.de/~esparza/autoskript.pdf) book. Wait this seems fantastic.
BDD as a kind of automata. solving presburger arith by reduction to automata? Bizarre.
https://owl.model.in.tum.de/ https://github.com/owl-toolkit/owl

[Automata : From Logics to Algorithms - Vardi and Wilke](https://www.cs.rice.edu/~vardi/papers/wal07.pdf)

Hopcroft and Ullman book
wolfgang thomas
autmata logic and games



https://github.com/ravenbeutner/FsOmegaLib

https://github.com/topics/automata

https://github.com/nppoly/cyac High performance Trie and Ahocorasick automata (AC automata) Keyword Match & Replace Tool for python

Automatalog
partially built objects just can have fewer entries. But then how do we inform pointer to the objects they gave been 
nondestructive update
Monotonically, observations go down, equalities go up. observations go up, equalities go down.
We can remove obserations and stay monotonic with respect to equality. Horizontal strtification. Relationship with subclassing? first strata of most fine-grained class rules.
object oriented databases
Rows ~ objects, observations ~ fields. Record vs copattern defnition of codata.
Open automata that havn't been filled out, have incomplete observations, or observations with partial equality, or lattice observations. We cannot compress these. We must consider observations that could possibly be distinguishable as distinguishable.
Can we force equalities?
codeql is an object oriented shellac on datalog
logtalk
weighted automata perform a merge like operation when states combine? "lumping"
Options:
  - 
  - When a subobservation completes (if objects are stable) it splits the universe.
  - when incompatbile observations occur, split.
modal u-calc is a fixpoint algebra
yihong said datalog is equation solving https://www.cs.cornell.edu/~kozen/Papers/Hopkins.pdf
tree automata and egglog.


[higher dimensional automata pratt](http://boole.stanford.edu/pub/hda.pdf) woof. What even is this.

[[POPL'22] Coalgebra for the working programming languages researcher](https://www.youtube.com/watch?v=Qb0z1FWT5bw&ab_channel=ACMSIGPLAN)

A pointery circular list is a labelled transition system if which node you're on is the state, and tail takes you to the nexxt state and head is an action that takes you to the same state.
Two observationally eqauivalnt cirucils lists ones = 1 : 1 : ones and   ones = 1 : ones
are bisimilar

A more natural definition is observation O, S states, A actions.
head would then be an observation on the state.

Egraphs as transition systems? Observations of head, argument choice as action?
This suggests we don't have to canonicalize it?

The existential form of a coinduccutive type
exists s, (s, s -> f s)
Is the analog of a closure form  exists s. (s, (s,a) -> b)
We can defunctionalize the possible states and put all the s -> f s things in the apply function?

Ones | Inc1 n |

apply (Inc1 n) = Cons a (Inc1 (1 + n))
A closed data type of all my possible streams


CoCaml

bisimulation goes hand in hand with condicution.

What does it mean for two systems to be equal?

Automata traditionally just worry about the trace they accept.
Nodes are labelled with somethign and edges are labelled with somethign. not persay atomic actions.

Hmm. So the record type condictive in coq. Each accessor is a message or action
And I suppose each value of the conidcutive is a state.
Is this a bisimulation under that understanding?
```
CoInductive bisim {A : Set} (x y : stream A) : Set :=
  | bisim_eq : head x = head y -> bisim (tail x) (tail y) -> bisim x y.
```

https://poisson.chat/aquarium/defunctionalization.pdf - lusxia - shows an interesting defunctionalization trick to define fix.
Is the point to close the universe of possible functions so that coq can see that we're only using productive ones

https://arxiv.org/pdf/1906.00046.pdf interaction trees
conor mcbride turing completeness


A process in coq.
The labelled trasnition relation. Ok sure.
Inductive trans s1 a s2 :=

Then what?
Definition bisim ta tb sa1 sa2 := 
   forall s1
Definition IsBisim r ta t2 := forall sa1 




Sangiorgi Book


Connection to recursion schemes. Categorical perspective. Meijer.


"Biggest Fixed Point"

`a -> f a` building up a functor f

`f a -> a` breaking down a functor f



Coinduction ~ object oriented.
Observations / messages are sent to a data object
Existential encoding - Strymonas paper
exists s, {state : s ;  observation1 : s -> yada ; observation2 : s -> yada  }
As compared to universal encoding (Bohm berarducci) of inductive types (their fold)



LogTalk -
Co-LP (logic programming), rational trees. Could one fold together the lambda prolog perspective and 
https://www.youtube.com/watch?v=nOqO5OlC920&t=3644s&ab_channel=MicrosoftResearch a talk by gupta
Vicisou Circle - book
Aczel in 80s?


Co-LP is dual to tabling
The metinterpeter looks very simple. What is a metaintepreter for tabling. Is it similarly simple?
https://personal.utdallas.edu/~gupta/meta.html
Keep list of previous calls. Attempt to unify with a previous call. This recognizes cycles.
co-auto for Coq? Does paco do something like this?
Interesting connection: Sequent as a virtual machine, lambnda prolog sequents describe logic programming, This coniductive metainterpreter reifies the goal stack. So does the delmittied continuation based tabling. Coinductive = negative types
Sequent calc as a virtual machine is already kind of how lambda prolog is described. But Downen was talking classical logic, and Miller nadathur almost exclusively constructive logic. Miller and nadathur do have function types, distinct from implication (I think). 
Could one make a prolog on this basis. Should the coinductive predicates somehow be connected to continuations? The tabled version reifies a goal stack for delimitted continuations. No wait. I'm remembering achieving tabling via delimitted conts.

<   |   > :- < | >,  <  |  >
Or this as a notation for callcc, shift/reset? In scheme or whatever the conitnuation is not omnipresent in notation.
p(X,Y) :-  < K |     >  % this is binding a K with callCC or something
Downen and Ariloa are saing classical logic does have an operational semantics, some what maybe in contradictin to the feel of what Miller is saying,.


https://personal.utdallas.edu/~gupta/ppdp06.pdf  Co-Logic Programming: Extending Logic Programming
with Coinduction L. Simon, A. Mallya, A. Bansal, G. Gupta
https://twitter.com/sivawashere/status/1364734181545238532
https://logtalk.org/papers/colp2012/coinduction_colp2012_slides.pdf



Downen. Connections back to sequent calculus papers. Computing with classical connectives.




Bisimulation
Coinductive proof


Coq and coidnuction
Chlipala's chapter
Breitner blog post - https://www.joachim-breitner.de/blog/726-Coinduction_in_Coq_and_Isabelle
https://www.joachim-breitner.de/blog/727-How_is_coinduction_the_dual_of_induction_

Older notes - Nice ones by
Eduardo Giménez and Pierre Castéran (2007). "A Tutorial on [Co-]Inductive Types in Coq"  http://www.labri.fr/perso/casteran/RecTutorial.pdf
Paco
Computability theory library

Basic interesting proofs:

techniques - unfold via a match function.
Condinductive records are smarter?
Positive and negative types


https://www.cs.cornell.edu/~kozen/Papers/MetricCoind.pdf metric donictuction
What is this

https://www.cs.cornell.edu/~kozen/Papers/Structural.pdf practical coinduction - kozen

https://github.com/dpndnt/library/blob/master/doc/pdf/abel-adelsberger-setzer-2017.pdf
Interactive programming Agda - Objects and GUIs.


The smallest coinductive is unit
The smallest inductive   is void

Finite enum types = inductives

Mixing in enums, you can make finite product types as coindcutives.

Taking it more hard core, you could make a record for every body of an inductive.

Primitive inifinite condinductive is Forever
primitive infiniter indcutive     is nat


Negative types and positive types. They come together to create activity.
Push streams and pull streams

Neel - 
Hi, this is a surprisingly complicated question.
For lazy languages, least and greatest fixed points coincide. (The jargon is "limit-colimit coincidence" or "bilimit-compactness".)
For strict languages, they do not coincide, and while you can still encode them, the absence of coinductive types is arguably a language deficiency.
For languages with first class continuations, they are perfect duals -- the negation of an inductive type is a coinductive type, and vice versa. This also means that the eliminator for an inductive value is a coinductively defined continuation, and vice versa. (See David Baelde's Least and Greatest Fixed Points in Linear Logic.)
This duality does not hold in languages without first class continuations, since there is an asymmetry between how you can use values and how you can use continuations.
You will sometimes see people talking about how inductive types are strict and coinductive types are lazy. This is a misconception -- in a language with continuations, you can have both strict and lazy inductive types, and strict and lazy coinductive types. Due to the aforementioned asymmetry, in a language withouts control, you can have strict and lazy inductives, but only lazy coinductive types. (This is in Baelde's paper, but you have to squint to realize it, because he was doing proof theory rather than language design.)
https://arxiv.org/pdf/0910.3383.pdf Balede's paper<|MERGE_RESOLUTION|>--- conflicted
+++ resolved
@@ -394,7 +394,7 @@
 solution to constraint system
 
 ## Monadic Second Order Logic
-<<<<<<< HEAD
+
 https://en.wikipedia.org/wiki/Monadic_second-order_logic
 Colorability
 Monadic = one entry of predicate
@@ -418,12 +418,10 @@
 
 [Monadic Second-Order Logic on Finite Sequences](https://pages.cs.wisc.edu/~loris/papers/popl17sws1s.pdf) 
 [MSO for heap models](http://madhu.cs.illinois.edu/strand-popl11.pdf)
-=======
+
 S1S
 S2S
 
-
->>>>>>> ddf5edc0
 ## Petri Nets
 
 ## Boolean Equation Systems
