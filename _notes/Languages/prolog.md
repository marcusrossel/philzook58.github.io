---
author: philzook58
comments: true
date: 2020-09-22 15:37:08+00:00
layout: post
slug: prolog, scheme,racket, lambdaprolog, What the Hell is LogicT / Guanxi notes
  Minikanren, Unification, Resolution
title: Prolog
wordpress_id: 1865
---

- [Systems](#systems)
  - [Ciao](#ciao)
- [Examples](#examples)
  - [Hello World](#hello-world)
  - [Things that are prolog](#things-that-are-prolog)
  - [Lists](#lists)
  - [Difference Lists](#difference-lists)
  - [Rewriting in prolog](#rewriting-in-prolog)
<<<<<<< HEAD
- [Typeclass](#typeclass)
=======
  - [Type checking / inference](#type-checking--inference)
>>>>>>> c6e2257b
- [Topics](#topics)
  - [SLD resolution](#sld-resolution)
  - [Interesting predicates](#interesting-predicates)
  - [Imperative analogies](#imperative-analogies)
    - [Manual Prolog](#manual-prolog)
  - [Abstract Machines / Implementation](#abstract-machines--implementation)
  - [Modes](#modes)
    - [DIY Prolog](#diy-prolog)
  - [Verification](#verification)
  - [Modules](#modules)
  - [meta interpreters](#meta-interpreters)
  - [Delimitted Continuations](#delimitted-continuations)
  - [Tabling](#tabling)
    - [XSB](#xsb)
  - [Attributed Variables](#attributed-variables)
  - [Constraint Logic Programming (CLP)](#constraint-logic-programming-clp)
    - [Prolog II, III IV.](#prolog-ii-iii-iv)
  - [Parallel](#parallel)
  - [Coroutines](#coroutines)
  - [Indexing](#indexing)
  - [DCG - Definite Clauses Grammars (DCG)](#dcg---definite-clauses-grammars-dcg)
    - [Bussproofs printing](#bussproofs-printing)
      - [Categorical Prover](#categorical-prover)
    - [Instruction selection](#instruction-selection)
  - [CHR](#chr)
    - [Compiling](#compiling)
    - [Examples](#examples-1)
      - [Basics](#basics)
      - [Pairing](#pairing)
      - [Paths from edges](#paths-from-edges)
      - [Minimum](#minimum)
      - [GCD](#gcd)
      - [Sort](#sort)
      - [Get foo](#get-foo)
      - [Fibonacci](#fibonacci)
      - [Boolean Propagators](#boolean-propagators)
      - [Lattice](#lattice)
      - [Assignment](#assignment)
      - [Union Find](#union-find)
      - [EGraphs](#egraphs)
      - [Semi naive?](#semi-naive)
    - [Embedding into CHR](#embedding-into-chr)
  - [Answer Set Programming s(CASP)](#answer-set-programming-scasp)
  - [Extralogical features](#extralogical-features)
    - [Database manipulation](#database-manipulation)
    - [Cuts and Such](#cuts-and-such)
  - [Lambda](#lambda)
    - [HiLog](#hilog)
    - [Alpha prolog](#alpha-prolog)
- [Semantics](#semantics)
- [History](#history)
- [Expert Systems](#expert-systems)
- [Lambda Prolog](#lambda-prolog)
    - [HO Unification](#ho-unification)
  - [LF](#lf)
    - [Twelf](#twelf)
  - [Rust Chalk Harrop](#rust-chalk-harrop)
- [LogTalk](#logtalk)
- [Linear Logic Programming](#linear-logic-programming)
- [Coinductive Logic Programming](#coinductive-logic-programming)
- [inductive logic programmingh](#inductive-logic-programmingh)
- [Probablistic Logic Programming](#probablistic-logic-programming)
- [Abductive logic programming](#abductive-logic-programming)
- [Theorem Proving](#theorem-proving)
- [Misc](#misc)
  - [2019](#2019)
  - [Notes from 2017 -Resolution and unification](#notes-from-2017--resolution-and-unification)

See also:
- Datalog
- Constrained Horn Clauses
- Constraint Programming (Answer Set programming in particular)
- Scheme (Minikanren)

# Systems
[50 years of prolog](https://arxiv.org/pdf/2201.10816.pdf)

- Swi prolog - I think this is a good default choice.
- [ciao](http://ciao-lang.org/)
- [sicstus](https://sicstus.sics.se/) requires commercial license [manual](https://sicstus.sics.se/sicstus/docs/latest4/html/sicstus.html/index.html)
- gnu prolog
- [scryrer](https://github.com/mthom/scryer-prolog)
- tau prolog - javascript web enabled
- hprolog
- binprolog
- XSB - fancy tabling. 
- YAP
- B-prolog
- ECLiPSe - can talk to minizinc
- Qu-prolog
- [trealla](https://github.com/trealla-prolog/trealla) prolog interpreter in C. Not WAM based. tree-walking, structure-sharing, deep binding whatever that means

Relatives:
- Minikanren
- minizinc
- picat
- Mercury - mode declarations and type declarations. Allows reordering, but deals with IO using lionear types?
- Curry - Haskell syntax like language.
- Lambda prolog - teyjus, elpi, makam
- Hilog
- Godel
- Hyprolog - abduction
- ergo AI, flora2
- guan https://github.com/microsoft/Guan c# prolog?


## Ciao
[ciao manual](http://ciao-lang.org/ciao/build/doc/ciao.html/ciaofulltoc.html)

```ciao
main(_) :- format("hellow world").
```

```ciao
main(_) :- print([1,2,3]),
  append(A,A,A), print(A)
.
```

[assertions and auto documetation](http://ciao-lang.org/ciao/build/doc/ciao.html/AssrtLang.html)
[ciao and design philosphy](http://cliplab.org/papers/hermenegildo11:ciao-design-tplp.pdf)
ciaopp - preprocessor and veirfier? PLAI

# Examples
## Hello World

```prolog
:- initialization(main,main).
main(_) :- format("hello world ~p\n", [foo(8)]).
```

## Things that are prolog
- Typeclasses
- Inductive data types
- Inference rules
- CSS?




## Lists
```prolog
append([], X, X).
append([H | X], Y, [H | Z]) :- append(X, Y, Z).
```
## Difference Lists
Differece lists are related to singly-linked that maintain a pointer to the last element. 
```
// something like this.
struct diff_list {
  list * head;
  list * end;  
};
```

You have fast append because you don't have to traverse the list to find the end.

```
append(X-Y,Y-Z,X-Z).
```

## Rewriting in prolog


<<<<<<< HEAD
# Typeclass

```
implements(clone,life(A,T))

impl(tostring, life(A,i64)).
impl(tostring, vec(T)) :- impl(tostring, T).

% associate what trait owns fields
traitfield(tostring, tostring).

dotcall( foo, tostring ) :- type(foo, T), traitfield(Trait, tostring), impl(Trant, T). 
% dotcall(TEnv, foo, tostring)




% annotate everything with lifetimes?

% https://stevedonovan.github.io/rustifications/2018/09/08/common-rust-traits.html
% display, default, format, clone,

% sized
% borrow


% from to

% iterator
=======
## Type checking / inference
I probably have something like this somewhere else in my notes
This has something of the flsvor of a declarative statement of the typing rules, readin `:-` as horizontal line.
I'm not being careful about moding.
Not that de bruijn isn't really necessary in the type checking process. Explicit names works ok because I'm not doing any substitution.



```prolog
type(Env, nat(X), int).
type(Env, tt, unit).
type(Env, var(X), TX) :- lookup(Env, X, TX).
type(Env, lam(X, B), TA -> TB ) :- type([X - TA |Env], B, TB ).
type(Env, app(F,X), TB ) :- type(Env, F, TA -> TB ), type(Env, X, TA).

```


Hmm. in the lambda prolog encdoing of this, thye use implication for var(X).
So env is more of the form [ forall Env, type(E,X,TA) | Env]
but actuall maybe we want to encode that only refining environments.

type(Env-E, lam(X,B), TX -> TB) :- type( [forall E1, type(Env-E1, X, TX) | Env] - E,  )

type(E,X,Tx) :- var(E), forallE_type(X,Tx).
forallE_type(X,Tx) :- lookup(Env, forallE_type(X,Tx))
forallE_type(X,Tx) :- type(E,X,Tx).



fvar(X) onto the assertion environment list.

strcturally recursive copy_term is pure and can produce fresh vars. Kindo f it builds new vars by refining a fhresness source
var(X)



[]

instead of putting it in the type(var(X)) rule.


Relationship to Hindley-Milner. We are using prolog uvars as type variables. This is tricky though.

https://github.com/bertas/hm_prolog/blob/master/src/type.pl This is not right to my eye for example.
Using var(A) is cheating.
https://www.swi-prolog.org/pack/list?p=type_check a package for typechecking prolog itself with HM
http://kyagrd.github.io/tiper/
[Executable Relational Specifications of Polymorphic Type Systems Using Prolog](https://link.springer.com/chapter/10.1007/978-3-319-29604-3_8)
Let generalization
Is generalize even good prolog?
```
type(Env, let(X,E,B), TB) :- type(Env, E, T1), generalize(T1,T2), type([X - T2 | Env], B, TB).

generalize(tVar(A), )
generalize(A -> B)
>>>>>>> c6e2257b
```


# Topics
## SLD resolution




## Interesting predicates
[comparson and unification of terms](https://www.swi-prolog.org/pldoc/man?section=compare)
- `=@=`, variant
- `==`
- `=`
- `/=` a weaker version of dif. Uses negation as fialure in kind of unsatisfactory way

- `=..` destructures a term


- `numbervar` [vanumber](https://www.swi-prolog.org/pldoc/man?section=varnumbers) concretize terms.
- [gensym](https://www.swi-prolog.org/pldoc/man?section=gensym) suggests using content based identifiers
- [termhash](https://www.swi-prolog.org/pldoc/man?predicate=term_hash/2)
- `variant_sha1` a cyrptographic hash? This is acceptable?

[concurrent_forall](https://www.swi-prolog.org/pldoc/man?section=thread)
## Imperative analogies
Unification variables are pointers. Unifying them is aliasing them.
Unification is bidirectional pattern matching

Prolog predicates are like function calls. The fact that fields can be both input and output is like using output pointers in C. These pointers come in as arguments often.

[Prolog as a Procedural Programming Language](https://www3.cs.stonybrook.edu/~warren/xsbbook/node4.html)
- Assign Once variables - because of this assignment can be symmetrical
- 


We can abuse the precedure calls of a host languages. This is related to minikanren, but minkanren doesn't use depth first search

### Manual Prolog
Proplog is even weaker than datalog. Pure propositional variables with no arguments.

```python
# We use sequencing as , and function calls as heads.
# We could envelope in try catch blocks for calls that don't work out

# a :- b, c.
def a():
  b()
  c()
# b :- c.
def b():
  c()
# c.
def c():
  pass

a() # succeeds.
```


For nondeterminism python generators are a decent guess.
Need to undo unifications.
Can do Cells without persay doing generic unification.
Use python case statements or if then else.


```python
# no path compression
# `is` is python reference equality
class BadUF(): # Cell
  def __init__(self): # *args
    self.parent = self
  def find(self):
    x = self
    while x.parent is not x: #  or x is not instance(Cell)
      x = x.parent
    return x
  def union(self,rhs):
    p = self.find()
    p2 = rhs.find()
    p.parent = p2
    return p2

x = BadUF()
y = BadUF()
z = BadUF()

x.union(y)
print(x.find() is y.find())
print(x.find() is z.find())

```


```
# a(Stuff) :- b(Stuff), c(Stuff).
# a(Stuff) :- c(Stuff)
def a(s):
  for s in b(s.copy()):
    for s in c(s.copy()):
      yield s
  for s in c(s.copy()):
    yield s

class Env(dict):
  def find():
  def __set__(self):
    #calls find
    #does unification.
  def __get__(self):
    #calls find.
  def fresh(self):
    self[len(self)] = len(self) 
    return len(self)

def append(x,y,z,s):
  s1 = s.copy()
  s1[x] = []
  s1[y] = s1[z]
  yield s1
  a, b, c = freshes(s, 3)
  s[x] = (a,b)
  s[z] = (a,c)
  yield from append(b,y,c,s)


```
Yeah. This amounts to a goofy minikanren where I've inlined combinators.



## Abstract Machines / Implementation
[Warren's Abstract Machine: A Tutorial Reconstruction.](http://wambook.sourceforge.net/wambook.pdf)


Paul Tarau showing an interesting compilation strategy. <https://popl21.sigplan.org/details/PADL-2021-papers/5/A-Family-of-Unification-oblivious-Program-Transformations-and-Their-Applications>
<https://github.com/ptarau/LogicTransformers>

binprolog. Translate to binary relations

structure copying vs structure sharing

Term indexing

Original Dec-10 prolog paper

[discussion on scryer forum](https://github.com/mthom/scryer-prolog/discussions/1457) 

BAM - berkeley abstract machine [Can Logic Programming Execute as Fast as Imperative Programming?](https://citeseerx.ist.psu.edu/viewdoc/download?doi=10.1.1.68.9970&rep=rep1&type=pdf)
[Peter Van Yoy's thesis](https://www.info.ucl.ac.be/~pvr/Peter.thesis/Peter.thesis.html)
http://lambda-the-ultimate.org/classic/message1618.html#11082
[Andrew Taylor's thesis  - high performance prolog implementation](http://www.info.ucl.ac.be/people/PVR/Taylor.thesis.ps)

[comparsion of WAM and ZIP](https://stackoverflow.com/questions/4478615/alternatives-to-the-wam/4504325#4504325)

VAM 

TOAM - tree oriented abstract machine

[global optimization in a prolog compiler for TOAM](https://core.ac.uk/download/pdf/82489071.pdf)



## Modes
In some ideal world, it's great if every predicate is reversible, but it isn't the case. Different variable positions can be used in different ways, input, output, both. They can also have total functional character (exactly one answer), partial functional character (one or zero), of nondeterminisitc (many answers). 
Modes are required to use predicates correctly. Annotating them may allow the compiler to be more efficient. The compiler may infer them. They are conceptually interesting also in theorem proving contexts. See bidirectional typing.


mercury
ciao prolog


### DIY Prolog
[a python interpreter](https://github.com/photonlines/Python-Prolog-Interpreter)

https://curiosity-driven.org/prolog-interpreter

Prolog and es6 generators https://curiosity-driven.org/prolog-interpreter

<https://news.ycombinator.com/item?id=2152570>

<https://cs.stackexchange.com/questions/6618/how-to-implement-a-prolog-interpreter-in-a-purely-functional-language>

[andrej bauer's pl zoo prolog](http://plzoo.andrej.com/language/miniprolog.html)

[1985 pascal design and implementation of prolog interpreter](https://core.ac.uk/download/pdf/228674394.pdf)

## Verification

## Modules



## meta interpreters

[power of prolog - A Couple of Meta-interpreters in Prolog](https://www.metalevel.at/acomip/) [video](https://www.youtube.com/watch?v=nmBkU-l1zyc&feature=youtu.be&ab_channel=ThePowerofProlog)


[metapredicates](https://www.metalevel.at/prolog/metapredicates#call)
`call/N` in principle could be implemented in prolog itself.

```prolog
:- initialization(main,main).
foo(7).
main(_) :- call(foo(X)), print(X).
```
Things you can do:

- tracing parameter "proof"
- Change evaluation order of goals or clauses
- Change unification - occurs check, attributed vars
- continuations
- fair interleaving
- abstract interpetation
- partial evaluation

absorption and reification


```prolog
:- initialization(main,main).
% surprisingly raw Goal is implicit call/1
mi0(Goal) :- Goal.

main(_) :- mi0(mi0(append([12],[42],X))), print(X).
```


Advantages to _not_ using prolog syntax.

metacircular interpeter - interpreter can interpret self
https://news.ycombinator.com/item?id=19283803
```prolog
:- initialization(main,main).
mi([]). % empty goal stack
mi([G,Gs]) :- clause_(G,Body), mi(Body), mi(Gs).

% define rules of metainterpreter itself
clause_(mi([]), []).
clause_(mi([G | Gs]), [clause_(G,Body), mi(Body), mi(Gs)]).

% what does this mean? This is a weird one.
clause_(clause_(G,Body), []) :- clause_(G,Body).

```

[Prolog meta-interpreter with difference lists](http://lambda-the-ultimate.org/node/2984#comment-43853)

```prolog
:- initialization(main,main).
mi([]).
mi([G|Gs]) :-
        mi_clause(G, Rest, Gs),
        mi(Rest).


```
Same idea but the body of a clause is represented as a difference list in clause_

`clause/2` is a way to get the rules of a clause.


```prolog

:- initialization(main,main).
clause_(append([],Y,Y), []).
clause_([X | Xs],Ys, [X | Zs]), [append(Xs, Ys, Zs)]).

%mi(Sig, all(X, Body)) :- X = fvar(Sig), Sig1 is Sig + 1, mi(Sig1, Body). 
%mi(all(X, Body)) :- gensym(Sig), X = fvar(Sig), mi(Sig1, Body).
%mi(P, S, A => Body) :- assertz(A), mi(Body), retract(A).
%mi(Sig, ex(X, Body)) :- X = fvar(Sig), Sig1 is Sig + 1, mi(Sig1, Body).  

mi(P,S,pi(X, Body)) :- gensym(fvar, Y), X = fvar(Y), mi(P, [X|S], Body). % could use numbering.
mi(P,S,D => G) :- mi([D|P],S,G).
mi(P,S,sigma(X,G)) :- mi(P,S,G), forall( subterm(X,fvar(Y)), member(fvar(Y),S)  ) 
mi(P,S,+G) :-

```

This is wrong.
```prolog

:- initialization(main,main).
:- use_module(library(occurs)).
:- op(1200, xfx, \).
:- op(900, xfy, =>).
% copy_term?
pi(X \ Body) :- gensym(fvar,Y), X = fvar(Y), fvar(Y) => Body.
A => Body :- asserta(A), Body, retract(A).
% https://www.swi-prolog.org/pldoc/man?section=occurs
% https://www.swi-prolog.org/pldoc/man?section=forall2
ex(X \ Body) :- Body, forall(fvar(Y), free_of_var(fvar(Y), X)). % this is checking the wrong thing right?
A /\ B :- A, B.
A \/ B :- A; B.

% seperate the notions?
goal_and().
prog_and().

sterile(J) :- pi(X \ (bug(X) => (in(X,J) => dead(X)))).
dead(B) :- ex(J \ (heated(J) /\ in(B,J) /\ bug(B))).
heated(j).

main(_) :- sterile(j), \+ bug(_B), \+ fvar(_X).
```

Hmm. when I asserta with a variable, I'm asserting the universal thing, not something tied to the variables in scope. That seems really bad. 

Oh wow. Also asserta doesn't cleanup on fail. asserta(bar(7)), fail. still leaves bar(7) asserted

chr as the store of new facts.

foo_q(X,Y,Z) \ foo(X,Y,Z) <=> true.
foo_q(X,Y,Z) <=> { foo(x,y,z)}.
foo_q(X,Y,Z) <=> {fail}.


or turn it around

foo(X) :- foo_q_chr(X). % see if chr query succeeds
% else regular other clauses.

CHR + 

How can I automatically associate chr with

assert_chr(foo, Args)
retract_chr(foo, Args), assert(foo, Args) <=> true.
assert_chr(T,Args) \ query_chr(T, Args) <=> true. % hmm. does this unify the stuff in the assert, destroying it's universal quantification?
% https://www.swi-prolog.org/pldoc/man?section=compare
assert(T) \ query(T1) <=> { unifiable(T1, T), copy_term(T, Tc), Tc = T1 }.
This might fix that problem. Very ugly.

Does this have proper backtracking semantics though? No. Probably not. I don't think chr makes choice points.
If unificable fails, great it continutes, but if something _later_ fails it won't backtrack.
We could try and control which rule applies via some kind of number, a choice point placed _before_ we call chr_query.
Getting quite arcane.
assert(T) \ query(T1) <=> { unifiable(T1, T), copy_term(T, Tc), Tc = T1 ; fail}.

This is insanity.
Wow, shallowly embedding harrop clauses in prolog is hard/impossible.



Naw, why even seaprate out the args? Maybe better indexing, but screw it for now.
assert_chr(foo(Args)).
I might be building a prolog (meta?) interpreter in chr.



## Delimitted Continuations
Continuations are a reification of a call stack. The call stack in prolog is a goal stack.
When you 

[swipl manual entry](https://www.swi-prolog.org/pldoc/man?section=delcont)
[schrivers et al](https://www.swi-prolog.org/download/publications/iclp2013.pdf)
[disjunctive delimited control](https://arxiv.org/pdf/2108.02972.pdf)


- effect handlers - implicit state
- definite clause grammars
- coroutines

## Tabling
Tabling is a kind of auto-memoization. It can make queries terminate that no longer did, and the caching can speed others up.

[Tabling as a Library with Delimited Control](https://biblio.ugent.be/publication/6880648/file/6885145.pdf)
[Swi prolog manual](https://www.swi-prolog.org/pldoc/man?section=tabling)
[Programming in Tabled Prolog - Warren](https://www3.cs.stonybrook.edu/~warren/xsbbook/book.html)
[Tabling as Concurrent Machines](https://www3.cs.stonybrook.edu/~warren/xsbbook/node15.html)

[Tabling with Answer Subsumption: Implementation, Applications and Performance](http://citeseerx.ist.psu.edu/viewdoc/download?doi=10.1.1.294.9893&rep=rep1&type=pdf)

[Tabling with Sound Answer Subsumption](https://arxiv.org/pdf/1608.00787.pdf)
[Fixing non-determinsim](https://lirias.kuleuven.be/retrieve/383155)

 Simplifying dynamic programming via mode-directed tabling
 Mode-directed tabling for dynamic programming, machine learning, and constraint solving

```prolog
:- table path/2.
edge(1,2).
edge(2,3).
edge(3,1).
edge(3,4).

path(X,Y) :- edge(X,Y).
path(X,Z) :- edge(X,Y), path(Y,Z).

:- initialization(main,main).
main(_) :- path(1,4).
```

```prolog
:- use_module(library(tabling)).
:- table a/0.

a :- a.
```

Hmm. Tabling comes _from_ earley parsing historically. That's interesting.
"Earley deduction"

tabling and packrat parsing [DCGs + Memoing = Packrat Parsing But is it worth it?](https://mercurylang.org/documentation/papers/packrat.pdf)
tabling vs memoing

[Memoisation: Purely, Left-recursively, and with (Continuation Passing) Style](https://arxiv.org/abs/1707.04724)
[More declarative tabling in Prolog using multi-prompt delimited control](https://arxiv.org/abs/1708.07081)


Queries and Answers as separate concepts.

- Variant Tabling - lookup in the table only allows for renaming of variables in the query
- Subsumptive tabling - lookup can also succeed on anything that is 

Call similarity vs answer similarity. User defined subsumption

Variant storage and query seems relevant to harrop datalog

Tabling makes an entry in the table when it encounters a goal. When it encounters this goal again it reads from the table

Eddie modelled prolog as a "memoized" (Pred -> Bool). Maybe really (Pred -> Maybe Bool) where the table contains lattice values. (Pred -> Set). SUbsumptive tabling makes Pred ordered too (slash a lattice?). The arrow has to be monotonic.

tnot. Stratified negation. Is this what all the continuations are about? Suspend this goal until the table is complete.
Tabling as a server. The table can store continuations of who is expecting answers next?

Tabling needs to record continuations in order to know who to tell when it discovers a new answer for that query.

```python

edges = [(1,2), (2,3), (3,4), (4,1), (2,1), (14,24)]
ptable = {}

# assert ans as possibility in response to question q
def add_ptable(q, ans):
  answers, conts = ptable[q] 
  if ans not in answers: # don't repeat answers already seen. Inductively, consumers already informed
    answers.add(ans) # add to answer set
    # inform consumers of this question of new answer
    for k in conts:
      k(ans)

# request information about paths starting at x.
def path(k, x): # y unknown aka path(x,Y) with continuation k
  if x in ptable:
    answers, conts = ptable[x]
    conts.append(k)
    for a in answers:
      k(a)
  else:
      ptable[x] = (set(),[k])
      # path(X,Y) :- edge(X1,Y), X1 = X.
      for (x1,y) in edges:
        if x1 == x:
          add_ptable(x, (x,y))
      # path(X,Z) :- edge(X1, Y), X1 = X, path(Y,Z)
      for (x1,y) in edges:
        if x1 == x:
          path(lambda ans: add_ptable(x, (x, ans[1])), y)

# query paths starting from 1
path(lambda ans : print("starts from 1", ans), 1)
#path(lambda ans : print(ans), 1)

add_ptable(1, (1,8))

print(ptable) # note 14,24 data not in there. Not bottom up
path(lambda ans : print("starts from 3", ans), 3)
print(ptable)

path(lambda ans : print("starts from 3", ans), 14)
print(ptable)
```

This somehow didn't have a problem with the recursive answer.
A failing computation may later succeed.
Is it not a problem that we are filling the continuation table excessively?

To make it less spooky, the continuation could be defunctionalized maybe? This would allow us to deduplicate the continuations as we can make a set of the 

Very coroutiney. Memoized coroutines?

bounded term depth property. all terms have bounded depth. tabling is guaranteed to terminate
definite programs - no negation
normal programs


[]()
[A Term-Based Global Trie for Tabled Logic Programs](https://www.dcc.fc.up.pt/~ricroc/homepage/publications/2009-ICLP.pdf)
[give reasoning a trie](https://www.en.pms.ifi.lmu.de/publications/PMS-FB/PMS-FB-2020-2/PMS-FB-2020-2-paper.pdf) cool summary of indexing structures

consumers vs generators. First time goal is reached it is egenerator. subsequent are consumers

To what degree can the parts of magic set be seen as analogs of tabling

variant tabling - the magic predicates may be storage of tabling keys / queries


Tabling is "memoized coroutines"
Memoing

There is more variation available in memoizing than I realized.
```python

fib_table = {0:1, 1:1}
def fib(n):
  if n in fib_table:
    return fib_table[n]
  res = fib(n-1) + fib(n-2)
  fib_table[n] = res
  return res

print(fib(3))
```

There are _two_ very distinct sites of interaction with the table. Checking if a query is in the table, vs filling in the table once you know.

If you're worried about a non terminating computation because you end up callign yourself in a loop, you can mark a question as already asked in the table. We lift a nonterminating query to and Option[int] returning query that for some examples of nontermination instead returns `None`.
```python
fib_table = {0:1, 1:1}
def fob(n):
  if n in fib_table:
    #if fib_table[n] == None:
    #  return None
    return fib_table[n]
  else:
    fib_table[n] = None # mark question as asked
  x = fob(n) # now this is an infinite loop
  if x == None: # error handling
    return None
  y = fob(n-1)
  if y == None:
    return y
  res = x + y
  fib_table[n] = res
  return res

print(fob(3))
```

What about memoizing coroutines

Above was tabling/memoizing a determinstic computation
Tabling semideterminstic is easier than full nondeterminism.

path query in semideterministic mode. Either fails or succeeds. Not multiple values.
```python
edge = {0:1, 1:2, 2:0}
path_table = {(x,y) for i,j in edge.items()}
def path(x,z):
  if (x,z) in path_table:
    return True
  for y in edge[x]:
    p = path(y,z)
    if p == True:
      return True
  return False

print(path(0,0))
```
    





### XSB
XSB prolog has some unsusual features and supposedly the most advanced implementation of tabling. 

The manual is quite nice.[manual vol 1](http://xsb.sourceforge.net/manual1/manual1.pdf)

http://xsb.sourceforge.net/research.html
```
john[spouse->mary, child->>{bob,bill}]

translates to

fd(john,spouse,mary)
mvd(john,child,bob)
mvd(john,child,bill)
```

model checking

term-sets {Var:Goal} let's you talk about the set that corresponds to Goal. 
`{X : member(X,[a,b,c])}`
This is related to "first class sets" in datalog
Prolog has `setof`
termsets - save space if factorable in this way compared to "extensionalizing"
egraph equality infects everywhere. equals is equals. termsets aren't saying terms are equal.
egraphs for parse trees?
a(a(a(b(b(b))))) as a string Or maybe symmetric comp form?
S -> aSb
S -> eps


There are different mechanisms for table size restrictions / improve terminating.
radial, 

incrmenetal table mainatence. Has a dependency graph. Something like seminaive? Trie based vs not?

Weaker semantics and choosing semantics.
## Attributed Variables
Attaching extra info to variables. This can be be used to implement CLP as a library

https://www.metalevel.at/prolog/attributedvariables
https://sicstus.sics.se/sicstus/docs/3.7.1/html/sicstus_17.html
https://www.swi-prolog.org/pldoc/man?section=attvar

Attributed variables are a union find dict?
## Constraint Logic Programming (CLP)
- CLP(B) - constraint over boolean variables. Sometimes bdd based
- CLP(FD)
- CLP(Z)

[Anne Ogborn's tutorial](https://github.com/Anniepoo/swiplclpfd)

[Indexing dif/2](https://arxiv.org/abs/1607.01590)
`reif` `if_/` `tfilter/3`


eclipse talks to minizinc?
[clp examples](https://swish.swi-prolog.org/example/examples.swinb)

### Prolog II, III IV.
Cyclic terms. Rational terms. See Condicutive logic programming
[swi prolog comments on rational trees](https://www.swi-prolog.org/pldoc/man?section=cyclic)

[introduction to prolog III](https://www.researchgate.net/publication/220427862_Introduction_to_prolog_III)
[prolog and infinite trees](http://www.softwarepreservation.org/projects/prolog/marseille/doc/Colmerauer-InfTree-1982.pdf)

## Parallel 
https://en.wikipedia.org/wiki/Parlog
50 years of datalog talks about stuff.


## Coroutines
[swi manual](https://www.swi-prolog.org/pldoc/man?section=coroutining)
- `dif/2` ? Test is delyed until terms are sfufcient different or have become identical
- `freeze/2` - equivalent to call is Var is bound
frozen
when
call_residue_vars

delay
[block](https://www.swi-prolog.org/pldoc/doc_for?object=block_directive%3A(block)/1)

## Indexing
https://www.youtube.com/watch?v=FZLofckPu4A&ab_channel=ThePowerofProlog
- first argument indexing
- deep indexing
- multi argument indexing
- JIT

- exchange arguments
- use specific functor not default ones - https://www.metalevel.at/prolog/data#clean [clean vs dirty reps](https://www.youtube.com/watch?v=KJ8uZiWpomg&ab_channel=ThePowerofProlog). For example reprrsent integer by lit(N) rather than raw N. default args + nonlogical preds are nodet. not good. "defaulty" representation. We can't symbolically express lit(X) + lit(Y). monotonic mode of clp(z)
- pull unifications into head (should happen by default)
- decompose arguments - use auxiliary predicates if system doesn't offer deep indexing
- lagged arguments - one case is subsumed by another. list_last convert to auxliary that remebed what you've seen. Check if foldl is applicable
- reification. zcompare, if_. library(reif), tfilter

redundant choice points are an indication of lost performance or poor indexing

[Indexing dif/2](https://arxiv.org/abs/1607.01590) Consider a removal predicate on a list. it involves dif.


[first zargument indexing](https://stackoverflow.com/questions/29605132/first-argument-indexing)
[eclipse: from LP to CLP](https://arxiv.org/abs/1012.4240)
[demand driven indexing of prolog clauses](https://user.it.uu.se/~kostis/Papers/iclp07.pdf)
[preindexed terms for prolog](https://cliplab.org/papers/indexed-terms-lopstr-2014-postproc-2015.pdf)
See also tabling

## DCG - Definite Clauses Grammars (DCG)

https://www.youtube.com/watch?v=CvLsVfq6cks&t=3811&ab_channel=ThePowerofProlog

[Anne Ogborn tutorial](https://github.com/Anniepoo/swipldcgtut)
[hakank picat](https://twitter.com/hakankj/status/1508321812261871616?s=20&t=-ertSPtY87GogVCFq4f-Rw)
[triska dcg primer](https://www.metalevel.at/prolog/dcg)
[swi manual - comments are good too](https://www.swi-prolog.org/pldoc/man?section=DCG)

DCGs look a bit like CFG grammars. They make threading an input and remainder list implicit. The input and remainder are considered a difference list.

DCGs describe sequences.
They can be used to serialize and deserialize, parse and pretty print.

You call a DCG via `phrase/2`. `phrase/3` gives you access to the remainder. phrase/2 specializes phrase/3 with a [] terminator.  DCGs are annotated as double slashes `as//0`.

```prolog
as --> [].
as --> [a], as.

:- initialization(main,main).
main(_) :- phrase(as, [a,a,a]), print("passed"), 
          phrase(as, [a,b,a]), print("doesn't pass").

```




`{ mygoal }` is a way to lift a prolog goal that doesn't touch the input lists.

Triska suggests turning on double quoted strings becomes lists. It appears swi has some behavior like this by default.

```prolog
:- set_prolog_flag(double_quotes, chars).
% even number of as
as --> "".
as --> "aa", as.

:- initialization(main,main).
main(_) :- phrase(as, "aaaa"), print("passed").

```

seqq describes concatenating a sequence of lists.

- `seq`
- semicontext
- DCGs are useful also for implicilty carrying state.
- State trasnformation is a _sequence_ of states when considered purely functionally.
```
state(S), [S] --> [S].
state(S0, S), [S] --> [S0].
```

Being able to implicilty pass state makes DCGs reminscent of monads. I've not seen a proof of equivalence however. State _is_ a very powerful construct. Me dunno. Maybe you could even pass around continuations in there.


This is showing context notation. Lists on the left hand sides of rules are pushed onto the stream after the rule works (I guess that means it unifies the head of the remained with this quantity). It looks very much like a form of lookahead.

library [dcg/basics](https://www.swi-prolog.org/pldoc/man?section=basics), [dcg/high_order](https://www.swi-prolog.org/pldoc/man?section=highorder)

library [pio](https://www.swi-prolog.org/pldoc/man?section=pio) - pure io. phrase_from_file phrase_to_stream

Triska shows an interesting trick to improve nontermination. You can parametrize your dcg such that it knows it is
consuming the input stream. The recursion depth should be bounded by the stream size itself. Very reasonable. The decreasing argument is the stream itself.

expr([_ | Rs], Rs) --> "1". shows that expr consumes one character
Called via
phrase(expr(Rs, _),Rs). 

Or more easily, use tabling.

Reporting errors - add error streat arguments to dcg

regexp interpreter. dcg rexp//1

Longest match firsat behavior - order rules for longest match


### Bussproofs printing

```prolog

proof(bin(G, Rule, PX,PY)) --> proof(PX), proof(PY),
              ,"\RightLabel{", rule(Rule) ,"}", "\BinaryInfC{", sequent(G), "}".
proof(un(G, Rule, PX)) --> proof(PX),
              ,"\RightLabel{", rule(Rule) ,"}", "\UnaryInfC{", sequent(G), "}".
proof(ax(G, Rule)) --> 
              ,"\RightLabel{", rule(Rule) ,"}", "\AxiomC{", sequent(G), "}".


height(ax(_,_), 0).
height(un(_,_,PX), N) :- N := NX+1, height(PX,NX).
height(bin(_,_,PX,PY), N) :- N := max(NX,NY)+1, height(PX,NX), height(PY,NY).




```

#### Categorical Prover
```prolog

%sequent( Hyp, Conc, Var )

:- use_module(library(clpfd)).
%:- table prove/2.
:- use_module(library(solution_sequences)).
%:- op(600,	xfy,	i- ).

prove(S, ax(S, id)) :- S = (A > A).
prove(S, ax(S, fst)) :- S = (A /\ _B > A).
prove( A /\ B > B, ax(A /\ B > B, snd)).
prove( S, ax(S, inj1 )) :- S = (A > A \/ _B).
prove( S, ax(S, inj2 )) :- S = (B > _A \/ B).
prove( false > _ , initial ).
prove( _ > true  , terminal ).
prove( A > B /\ C, bin(A > B /\ C, pair, P1, P2)) :- prove(A > B, P1), prove(A > C, P2).
prove( A \/ B > C , bin(A \/ B > C, case, P1, P2)) :- prove( A > B, P1), prove( A > C, P2).
prove( A > C, bin(A > C, comp, P1, P2)) :- prove(A > B, P1), prove(B > C, P2).


height(ax(_,_), 1).
height(un(_,_,PX), N) :- N #> 1, N #= NX+1, height(PX,NX).
height(bin(_,_,PX,PY), N) :- N #> 1, N #= max(NX , NY) + 1, height(PX,NX), height(PY,NY).

% maybe explicilty taking proof steps off of a list. using length.
% use dcg for proof recording?


prove(A > A)       --> [id].
prove(A /\ _ > A)  --> [fst].
prove(_ /\ B > B)  --> [snd].
prove(A > A \/ _)  --> [inj1].
prove(B > _ \/ B)  --> [inj2].
prove(false > _)   --> [initial].
prove( _ > true)   --> [terminal].
prove(A > B /\ C)  --> [pair], prove(A > B),  prove(A > C).
prove(A \/ B > C)  --> [case], prove(A > C),  prove(B > C).
prove(A > C)       --> [comp], prove(A > B),  prove(B > C).

:- initialization(main).
%main :- format("hello world", []).
%main :- between(1, 10, N), height(Pf, N), writeln(Pf), prove( w /\ x /\ y /\ z > w, Pf ), print(Pf), halt.
main :- length(Pf, _), phrase(prove(w /\ x /\ y /\ z > w \/ y),Pf), print(Pf), halt.
main :- halt.
```

Yes, the dcg form is very pretty. It's a writer monad of sorts. It is recording a minimal proof certificate that is reconstructable to the full thing pretty easily.

`G --> [tag], D1, D2`
Should be read as

```
  D1        D2
------------------ tag
       G
```

```

prove(Sig , A > B) --> { insert(A,Sig,Sig1) }, [weaken(A)], prove(Sig1, A > B).
prove(A > forall(X,B)) --> , prove(weak(X, A) > B).
prove(A > forall(X,B)) --> {insert(X,Sig,Sig2) }, prove(Sig1, A > B).
prove(Sig, forall(X,A) > ) --> , prove(weak(X, A) > B)

```
Maybe start with implication
prove((A > (B > C)  ) --> [curry], prove( A /\ B > C).
prove((A /\ (A > B) > B ) --> [eval].

Catlog
### Instruction selection
A model of Instruction selection can be viewed as related to a parsing problem. A parse is building a tree out of a linearized sequence. Instruction selection is finding a linear sequence of machine instructions to represent an expression or sequence of high level statements.

```prolog
% isel(R0, select( ,A + B)) --> {B := }

isel(R0, lit(A))    --> [mov(R0, A)]. % {integer(A)},
isel(R0, A + A)     --> [lsl(R0, R1)], isel(R1, A).
isel(R0, A + B * C) --> [fma(R0, RA,RB, RC)], isel(), sel().
isel(R0, A + B)     --> [add(R0, R1, R2)], isel(R1, A), isel(R2, B).
isel(R0, A * B)     --> [mul(R0, R1, R2)], isel(R1, A), isel(R2, B).
%isel(R0, binop(Op, A, B))     --> [mul(R0, R1, R2)], isel(R1, A), isel(R2, B).

% note storage restrictions.
% isel(reg(R0), A + B)     --> [add(reg(R0), reg(R1), reg(R2))], isel(reg(R1), A), isel(reg(R2), B).
% spill?
% isel(R0, A) --> [mv(R0, R1)], isel(R1, A). %optional copy. Bad rule


% liveness.
% isel(LiveSet, ) --> [add(R0,R1,R2)], { Live1 = Live \ R0 + R1 + R2 } , isel(LiveSet)
% maybe use bitvector?
% No give varoables unique identifiers, skolem style? id(1, Expr), id(2, Expr), 

:- initialization(main,main).
main(_) :- phrase(isel(R0, lit(2) + lit(7)), Asm), print(Asm), halt.
```

## CHR
[forward chaining, chr comes up](https://swi-prolog.discourse.group/t/forward-chaining-like-rete-algorithm-in-rule-engine/5137/28)

[swipl manual section](https://www.swi-prolog.org/pldoc/man?section=chr)
[Anne Ogborn's tutorial](https://github.com/Anniepoo/swiplchrtut)
[Schrijver's ICLP tutorial](https://dtai.cs.kuleuven.be/CHR/files/tutorial_iclp2008.pdf)

Constraint handling rules
A question I never had an answer for https://twitter.com/notjfmc/status/1422215450675535877?s=20&t=RyHMtBS3ySaALLC9MuGmUA . CHR afaik are a way of integrating eager rewriting into prolog https://en.wikipedia.org/wiki/Constraint_Handling_Rules 

I'm not sure this is even persay a prolog topic. But the prolog community is the most engaged

http://www.informatik.uni-ulm.de/pm/fileadmin/pm/home/fruehwirth/constraint-handling-rules-book.html
[chr.js](https://github.com/fnogatz/CHR.js/)
[chr what else](https://arxiv.org/pdf/1701.02668.pdf)



[Where is the CHR constraint store?](https://stackoverflow.com/questions/59234770/constraint-handling-rules-in-swi-prolog-does-the-constraint-store-exists-only?rq=1)

[Some cool examples](https://dtai.cs.kuleuven.be/CHR/examples.shtml). Gaussian, fourier, rational trees, equation solvers

https://github.com/brog45/chrplay


compiler to sql statements. Makes sense.
Multiset rewriting?

[sql](https://github.com/awto/chr2sql)
Man what hope is there of compiling a 7 year old haskell project?

[cchr](https://github.com/nickmain/cchr) efficient implementation in C

[yihong's egraph in chr. awesome](https://github.com/yihozhang/cchr/blob/master/experiment/egraph.cchr)

[chr parsing](https://stackoverflow.com/questions/65647409/parsing-with-chr-constraint-handling-rules)

[parallel chr](https://github.com/KaiSta/Parallel_CHR)


[Automatic Differentiation using Constraint Handling Rules in Prolog](https://arxiv.org/abs/1706.00231)
Build up dataflow graph. Huh.

[Pros and Cons of Using CHR for Type Inference](https://dtai.cs.kuleuven.be/CHR/papers/chr2012/02-Csorba-chr12.pdf) https://twitter.com/flippac/status/1567622246025383938?s=20&t=7jEZ-QlMkI3Jdw1l-LGSjg

[Toward a First-Order Extension of Prolog’s Unification          using CHR](https://citeseerx.ist.psu.edu/viewdoc/download?doi=10.1.1.112.1661&rep=rep1&type=pdf)

[satisfiability modulo chr](https://www.comp.nus.edu.sg/~gregory/papers/smchr.pdf)

[Extending Arbitrary Solvers with Constraint Handling Rules](https://www.comp.nus.edu.sg/~gregory/papers/ppdp03.pdf)
### Compiling
[KU leuven system : implementation and application](https://lirias.kuleuven.be/retrieve/33588). Hmm. Is CHR compiled into prolog code?
[CCHR: the fastest CHR Implementation, in C](https://lirias.kuleuven.be/retrieve/22123)  
Idle thoughts, what about time dataflow.

[attributed data for chr indexing](https://lirias.kuleuven.be/retrieve/61662)

### Examples
CHR parsing
“Analysing graph transformation systems through Constraint Handling Rules” by Frank Raiser and Thom Frühwirth
“As time goes by: Constraint Handling Rules — A survey of CHR research from 1998 to 2007” by Jon Sneyers, Peter Van Weert, Tom Schrijvers and Leslie De Koninck


https://stackoverflow.com/questions/67771845/prolog-get-a-list-of-all-the-rules-an-entity-verifies
```prolog
:- use_module(library(chr)).

:- chr_constraint snore/1, sleep/1, breathe/1.
:- chr_constraint eat/1, live/1, rest/1, collect/2, pull/2.

snore(X) ==> breathe(X).
snore(X) ==> sleep(X).
sleep(X) ==> rest(X).

breathe(X) ==> live(X).
eat(X)     ==> live(X).
sleep(X)   ==> live(X).

live(X) \ live(X) <=> true.  % eliminates duplicates

collect(Who,L),snore(Who)   <=> collect(Who,[snore|L]).
collect(Who,L),sleep(Who)   <=> collect(Who,[sleep|L]).
collect(Who,L),breathe(Who) <=> collect(Who,[breathe|L]).
collect(Who,L),eat(Who)     <=> collect(Who,[eat|L]).
collect(Who,L),live(Who)    <=> collect(Who,[live|L]).
collect(Who,L),rest(Who)    <=> collect(Who,[rest|L]).

pull(Who,L) \ collect(Who2,L2) <=> Who = Who2, L = L2.
```

[sicstus examples](https://sicstus.sics.se/sicstus/docs/4.2.0/html/sicstus/CHR-Examples.html#CHR-Examples)
[swi examples](https://www.swi-prolog.org/pldoc/man?section=chr-examples)
```prolog

:- module(leq,[leq/2]).
:- use_module(library(chr)).

:- chr_constraint leq/2.
reflexivity  @ leq(X,X) <=> true.
antisymmetry @ leq(X,Y), leq(Y,X) <=> X = Y.
idempotence  @ leq(X,Y) \ leq(X,Y) <=> true.
transitivity @ leq(X,Y), leq(Y,Z) ==> leq(X,Z).
/*
?- leq(X,Y), leq(Y,Z).
leq(X, Z),
leq(Y, Z),
leq(X, Y).
*/
```

finite domain solver. 
```prolog
:- module(dom,[dom/2]).
:- use_module(library(chr)).

:- chr_constraint dom(?int,+list(int)).
:- chr_type list(T) ---> [] ; [T|list(T)].

dom(X,[]) <=> fail.
dom(X,[Y]) <=> X = Y.
dom(X,L) <=> nonvar(X) | memberchk(X,L).
dom(X,L1), dom(X,L2) <=> intersection(L1,L2,L3), dom(X,L3).
% ?- dom(A,[1,2,3]), dom(A,[3,4,5]).
% A = 3.
```

[CHR debugging](https://www.swi-prolog.org/pldoc/man?section=chr-debugging)
chr tracing
chr_show_store

https://www.swi-prolog.org/pldoc/man?section=chr-guidelines
Don't bind rules in head
mode declarations of chr affect performance. Huh
c \ c <=> true is often desirable. Set semantics instead of multiset.

You can ignore the 
```
:- initialization(main,main).
main(_) :- whatever
```
as noise that I do to make my prolog programs run from the command line instead of interactively.

#### Basics

```prolog
:- use_module(library(chr)).
:- chr_constraint rain/0, wet/0, umbrella/0.

rain ==> wet.
rain ==> umbrella.

:- initialization(main,main).
main(_) :- rain, chr_show_store(true).
```

```prolog
:- use_module(library(chr)).
:- chr_constraint rain/0, wet/0, umbrella/0.

rain <=> wet.
rain <=> umbrella.

:- initialization(main,main).
main(_) :- rain, chr_show_store(true).
% just wet
```

```prolog
:- use_module(library(chr)).
:- chr_constraint left/0, right/0, forward/0, backward/0.

left,right  <=> true.
forward, backward <=> true.

:- initialization(main,main).
main(_) :- forward, left, right, backward, left, chr_show_store(true).
% just left
```

#### Pairing
```prolog
:- use_module(library(chr)).
:- chr_constraint male/1, female/1, pair/2.

% <=> makes a pairing
% this makes all pairs
% male(X),female(Y)  ==> pair(X,Y).
male(X) \ female(Y)  <=> pair(X,Y).
% hmm cransto gets farbus.

:- initialization(main,main).
main(_) :- male(gary), female(zirkin),  male(cransto), female(farbus), chr_show_store(true).
```


#### Paths from edges
```prolog
:- use_module(library(chr)).
:- chr_constraint edge/2, path/2.

base  @ edge(X,Y) ==> path(X,Y).
trans @ edge(X,Y), path(Y,Z) ==> path(X,Z).
pset  @ path(X,Y) \ path(X,Y) <=> true.

:- initialization(main,main).
main(_) :- edge(1,2), edge(3,4), edge(3,2), edge(1,3), chr_show_store(true).
```

#### Minimum
```prolog
:- use_module(library(chr)).
:- initialization(main,main).
:- chr_constraint min/1, findmin/1.

findmin(_), min(N) \ min(M) <=> N < M | true.
findmin(Min), min(N) <=> Min = N.
main(_) :- min(7), min(14), min(13), findmin(Min), print(Min), chr_show_store(true).
```
#### GCD
```prolog
:- use_module(library(chr)).
:- initialization(main,main).
:- chr_constraint gcd/1.

gcd(N) \ gcd(M) <=> 0 < N, M>=N | Z is M - N, gcd(Z).
% hmm not working
main(_) :- gcd(15), gcd(5), chr_show_store(true).
```


#### Sort

bubble sort
```prolog
:- use_module(library(chr)).
:- initialization(main,main).
:- chr_constraint a/2.

a(I,V), a(J,W) <=> I>J, V<W | a(I,W), a(J,V).
main(_) :- a(1,6), a(2,4), a(3,14), chr_show_store(true).
```

merge sort
```prolog
:- use_module(library(chr)).
:- initialization(main,main).
:- chr_constraint next/2.

next(A,B) \ next(A,C) <=> A < B, B < C | next(B,C).
main(_) :- next(0,7), next(0,2), next(0,5), chr_show_store(true).
```

#### Get foo

#### Fibonacci
merge sort
```prolog
:- use_module(library(chr)).
:- initialization(main,main).
:- chr_constraint fib/2.

fib(0,M) <=> M = 1.
fib(1,M) <=> M = 1.
%fib(N,M) <=> N >= 2, ground(N) | fib(N-1, M1), fib(N-2, M2), when((ground(M1),ground(M2)), M is M1 + M2).
fib(N,M) <=> N >= 2, ground(N) | N1 is N - 1, N2 is N - 2, fib(N1, M1), fib(N2, M2), M is M1 + M2.

main(_) :- fib(5,M), print(M), chr_show_store(true).
```

```prolog
:- use_module(library(chr)).
:- use_module(library(clpfd)).
:- initialization(main,main).
:- chr_constraint fib/2.

fib(0,M) <=> M #= 1.
fib(1,M) <=> M #= 1.
fib(N,M) <=> ground(N), N #>= 2 | N1 #= N - 1, N2 #= N - 2, fib(N1, M1), fib(N2, M2), M #= M1 + M2.

main(_) :- fib(5,M), print(M), chr_show_store(true).
```

top down memo
```prolog
:- use_module(library(chr)).
:- use_module(library(clpfd)).
:- initialization(main,main).
:- chr_constraint fib/2.

cong @ fib(N,M1) \ fib(N,M1) <=> M1 #= M2.
fib(0,M) ==> M #= 1.
fib(1,M) ==> M #= 1.
fib(N,M) ==> ground(N), N #>= 2 | N1 #= N - 1, N2 #= N - 2, fib(N1, M1), fib(N2, M2), M #= M1 + M2.

main(_) :- fib(5,M), print(M), chr_show_store(true).
% store is not empty. Contains memoized fib entries.
```

#### Boolean Propagators


#### Lattice
```
lat(A), lat(B) <=> lat(join(A,B))
```

Propagators are monotonic functions between lattices. CHR was built for propagation
BitSet CHRs?
Other fast propagators?

#### Assignment

#### Union Find
From furhwith book. Generalized union find is also interesting.

```prolog
:- use_module(library(chr)).
:- initialization(main,main).
% hmm are these annotations ok?
:- chr_constraint make(+int), find(+int,-), root(+int,+int), union(+int,+int), link(+int,+int), pto(+int,+int).

make(A) <=> root(A,0).
union(A,B) <=> find(A,X), find(B,Y), link(X,Y).
pto(A, B), find(A,X) <=> find(B,X), pto(A,X).
root(A,_) \ find(A,X) <=> X=A.
link(A,A) <=> true.
link(A,B), root(A,N), root(B,M) <=> N>=M | pto(B,A), K is max(N,M+1), root(A,K).
link(B,A), root(A,N), root(B,M) <=> N>=M | pto(B,A), K is max(N,M+1), root(A,K).

main(_) :- make(1), make(2), make(3), union(1,2), find(2,X), find(3,Y), 
    print(X),print(Y), union(1,3), chr_show_store(true).
```

#### EGraphs

```prolog
:- use_module(library(chr)).
:- initialization(main,main).
:- chr_constraint eclass/2.
fcong @ eclass(f(X), E1) \ eclass(f(X), E2) <=> E1 = E2.
acong @ eclass(a, E1) \ eclass(a, E2) <=> E1 = E2.

main(_) :- eclass(a, A), eclass(f(A), FA), eclass(f(FA), FFA), FA=A, chr_show_store(true).
```

```prolog
:- use_module(library(chr)).
:- initialization(main,main).
:- chr_constraint eclass/2, gas/2.
pcong @ eclass(X + Y, E1) \ eclass(X + Y, E2) <=> E1 = E2.
% nothing should produce this? Well...
% ncong @ eclass(num(X), E1) \ eclass(num(X), E2) <=> E1 = E2.
% pcong @ eclass(T, E1) \ eclass(T, E2) <=> E1 = E2.

gas(_, 0) <=> true.
comm @ eclass(X + Y, E) \ gas(comm, N) <=> N > 0 | N1 is N - 1, gas(assocl, N1), eclass(Y + X, E).
assocl @ eclass(X + YZ, E), eclass(Y + Z, YZ) \ gas(assocl, N) <=> N > 0 | N1 is N - 1, gas(assocr, N1), eclass(X + Y, XY), eclass(XY + Z, E).
assocr @ eclass(X + Y, XY), eclass(XY + Z, E) \ gas(assocr, N) <=> N > 0 | N1 is N - 1, gas(comm, N1), eclass(X + YZ, E), eclass(Y + Z, YZ).


main(_) :- eclass(1, E1), eclass(2,E2), eclass(3,E3), eclass(E1 + E2, E12), eclass(E12 + E3, E123), gas(comm,5), chr_show_store(true).
% hmm we're only getting to the first rule... I see. We can of course get around this. but not elegantly.
% hmm we're also not runnign fairly on deeper facts. Cripes.
```

pcong is only one step away from structure sharin? No. it really is just structure sharing... Hmm.

Hmm. gas is yet another form of demand based pulling. but only in CHR

A list of all things to retain in gas. Delete anything that fires. No we don't have to delete.
ok ok ok. This isn't so bad.
We just need to batch.
reassert when done.
Difference list useful?
gas(L) <=> L = [X | L1], gas(L1),
But now is there a fair chance for the rules?
Maybe if we scramble the list. it's a mess.

```prolog
:- use_module(library(chr)).
:- initialization(main,main).
:- chr_constraint eclass(?,-), eclass2(?,-), col/1, kill/0, count/1.

cong @ eclass(T, E1) \ eclass(T, E2) <=> E1 = E2.


% rewrite rules.
comm @ eclass(X + Y, E) ==> eclass2(Y + X, E).
assocl @ eclass(X + YZ, E), eclass(Y + Z, YZ) ==> eclass2(X + Y, XY), eclass2(XY + Z, E).
assocr @ eclass(X + Y, XY), eclass(XY + Z, E) ==> eclass2(X + YZ, E), eclass2(Y + Z, YZ).

% made it way worse
% eclass(T,E) \ eclass2(T,E) <=> true.
% eclass2(T,E) \ eclass2(T,E) <=> true.

% To collect up new eclasses
collect @ eclass2(T,E), col(L) <=> L = [eclass3(T,E) | L1], col(L1).
done @ col(L) <=> L = [].

% helpers to cleanup eclass2
kill @ kill \ eclass2(_,_) <=> true.
killdone @ kill <=> true.

% helper to count eclasses
count @ count(N), eclass(_,_) <=> N1 is N + 1, count(N1).

% Take rhs list and inject them as CHR constraints 
process([]).
process([eclass3(T, E)| L]) :- eclass(T,E), process(L).


% Do N rewriting runs
batch() :- col(L), process(L). % print(L)
batch(0).
batch(N) :- batch(), N1 is N -1, batch(N1).


init_add(N) :- eclass(N,E), N1 is N - 1, init_add_aux(N1,E).
init_add_aux(0,_).
init_add_aux(N,E) :-
  eclass(N, EN), eclass(EN + E, E2), N1 is N-1, init_add_aux(N1, E2).


insert( T , E) :-
 ground(T),
 var(E),
 T =.. [F | Args],
 length(Args, N), length(Es, N),
 T2 =.. [F | Es],
 eclass(T2, E),
 maplist(insert, Args, Es).


main(_) :- 

        %  insert(f(a), Fa), insert(a, A), Fa = A, insert(f(f(a)), FFa),
        %   chr_show_store(true).
         % eclass(1, E1), eclass(2,E2), eclass(3,E3), eclass(E1 + E2, E12), eclass(E12 + E3, E123),
       
          N = 5,
          init_add(N),
          Num is 3**(N) - 2**(N+1) + 1 + N, print(Num),
          BNum is N,
          time(batch(BNum)), kill, count(0), chr_show_store(true).
          
          
```


```prolog
%rhs([]).
%rhs([T | L]) :- flatten(T), rhs(L).
:- use_module(library(chr)).
:- initialization(main,main).
:- chr_constraint eclass(?,-), eclass2(?,-), col/1, kill/0, count/1.


insert( T , E) :-
 ground(T),
 var(E),
 T =.. [F | Args],
 length(Args, N), length(Es, N),
 T2 =.. [F | Es],
 eclass(T2, E),
 maplist(insert, Args, Es).

main(_) :- insert(1 + 2 + 3 + 4, E), chr_show_store(true).


```

We can also perform rules like
find(t1), find(t2) ==> E1 = E2.
These will always finish since they only compress egraph.

It is quite possible that translating to integers and using CHR union find is faster.
#### Semi naive?

eclass2 is somewhat like new_eclass
We could perhaps find delta_eclass

```prolog
:- use_module(library(chr)).
:- initialization(main,main).
:- chr_constraint eclass(?,-), declass/2, eclass2(?,-), col/1, kill/0, count/1.

% Take rhs list and inject them as CHR constraints 
process([]).
process([eclass3(T, E)| L]) :- declass(T,E), process(L).

% Do N rewriting runs
batch() :- col(L), process(L). % print(L)
batch(0).
batch(N) :- batch(), N1 is N -1, batch(N1).

init_add(N) :- eclass(N,E), declass(N,E), N1 is N - 1, init_add_aux(N1,E).
init_add_aux(0,_).
init_add_aux(N,E) :- eclass(N, EN), eclass(EN + E, E2), declass(N, EN), declass(EN + E, E2), N1 is N-1, init_add_aux(N1, E2).

insert( T , E) :- ground(T), var(E), T =.. [F | Args], length(Args, N), length(Es, N),  T2 =.. [F | Es],
 eclass(T2, E),  maplist(insert, Args, Es).


cong @ declass(T, E1), eclass(T, E2) ==> E1 = E2.
cong2 @ eclass(T, E1) \ eclass(T, E2) <=> E1 = E2, declass(T,E1).

% rewrite rules.
comm @ declass(X + Y, E) ==> eclass2(Y + X, E).
assocl1 @ declass(X + YZ, E), eclass(Y + Z, YZ) ==> eclass2(X + Y, XY), eclass2(XY + Z, E).
assocl2 @ declass(Y + Z, YZ), eclass(X + YZ, E) ==> eclass2(X + Y, XY), eclass2(XY + Z, E).
assocr1 @ declass(X + Y, XY), eclass(XY + Z, E) ==> eclass2(X + YZ, E), eclass2(Y + Z, YZ).
assocr2 @ declass(XY + Z, E), eclass(X + Y, XY)  ==> eclass2(X + YZ, E), eclass2(Y + Z, YZ).

% made it way worse
% eclass(T,E) \ eclass2(T,E) <=> true.
% eclass2(T,E) \ eclass2(T,E) <=> true.

% To collect up new eclasses
collect @ eclass2(T,E), col(L) <=> L = [eclass3(T,E) | L1], col(L1).
collect @  col(_) \ declass(_,_) <=> true.
done @ col(L) <=> L = [].

% helpers to cleanup eclass2
kill @ kill \ eclass2(_,_) <=> true.
kill2 @ kill \ declass(_,_) <=> true.
killdone @ kill <=> true.

% helper to count eclasses
count @ count(N), eclass(_,_) <=> N1 is N + 1, count(N1).




main(_) :- 
          N = 2,
          init_add(N),
          Num is 3**(N) - 2**(N+1) + 1 + N, print(Num),
          BNum is N,
          time(batch(BNum)), % kill(), count(0),
           chr_show_store(true).
          
          
```

Is there a way to encode seminaive eval maybe? Even for datalog this is not clear you can. The folding of delta back into the main relationseems problematic.

leansmt
egraph + clp(R) + clp(FD) + clp(B). How far from SMT is that?




### Embedding into CHR
- TRS
- Prolog and CLP
- Graph trasnfomation 
- Petri nets

GAMMA general abstract mnodel for multiset manipulation

## Answer Set Programming s(CASP)
https://swish.swi-prolog.org/example/scasp.swinb
"Tabling and s(CASP) are quite different beasts. They both address reasoning in cyclic domains including negation. Tabling provides Well Founded Semantics where s(CASP) provides Stable Model Semantics. s(CASP) stresses creating an explanation. Tabling does not. Tabling scales a lot better than s(CASP). It all depends …"

https://gitlab.software.imdea.org/ciao-lang/sCASP
[Constraint Answer Set Programming without Grounding](https://arxiv.org/abs/1804.11162)
[Justifications for Goal-Directed Constraint Answer Set Programming](http://www.cliplab.org/papers/sCASP-ICLP2020/TC-explainCASP.pdf) ERGO AI uses justification trees  https://coherentknowledge.com/ using XSB

s(ASP) was just ASP https://personal.utdallas.edu/~gupta/ . S(CASP) includes constraints
[tutorial slides](http://platon.etsii.urjc.es/~jarias/slides/gde21-tutorial.pdf)
[tutorail paper](http://ceur-ws.org/Vol-2970/gdepaper1.pdf)

[event calculus](https://swi-prolog.discourse.group/t/event-calculus-in-swi-prolog/5233)
## Extralogical features
### Database manipulation
[swi](https://www.swi-prolog.org/pldoc/man?section=db)
[sicstus database manip](https://sicstus.sics.se/sicstus/docs/latest4/html/sicstus.html/ref_002dmdb.html#ref_002dmdb)
retract - take out of database
assert - put into database/
set_prolog_falg
dynamic predicates. 
recorded database

`A = A, assert(foo(A)), A = x` what does this do. Does it make a clause `foo(A).` or does it make `foo(x).` Ah ok. The term is copied. So it makes the first on

[a declarative alternative to assert in logic programming](https://www.cs.cmu.edu/~fp/papers/ilps91.pdf)

```prolog
fib(0,1).
fib(1,1).
fib(M,N) :- M > 1, M1 is M - 1, M2 is M - 2, fib(M2, N2), asserta(fib(M2,N2)), 
            fib(M1, N1), asserta(fib(M1,N1)), N is N1 + N2.
% hmm. Infinite answers...

```

Program reflection. Partial evaluation.
### Cuts and Such

cut
green cut




findall bagor setof are aggregation of solutions. They are reifying predicates kind of.


[ Finding all Solutions to a Goal](https://www.swi-prolog.org/pldoc/man?section=allsolutions)




## Lambda
Oh sweet mysterious lambda

The minikanren `evalo`

[Oleg's lambda interpreter](https://okmij.org/ftp/Prolog/index.html#lambda-calc)

One is tempted to attempt to use prolog variables for lambda variables. Requires extralogical copying primitives
`copy_term`

[swipl](https://www.swi-prolog.org/pldoc/man?section=yall) lambda expressions.
`[X] >> B` as `lam(X,B)`. 

[lambda is iso prolog](http://www.complang.tuwien.ac.at/ulrich/Prolog-inedit/ISO-Hiord.html)

the elpi paper argues for de bruijn levels?
```prolog
% locally nameless

term(lam(X,X)).
% convert lam(X,X) form to gensym lam(fvar(x123),fvar(x123)) form
% I should just use numbervar/1
concrete( lam(X,B) , lam(X, B2)  ) :-  gensym(x, X), debruijn(B, B2). % copy term maybe

% Turn X into bvar(N).

close(N, X, X, bvar(N)).
close(N, X, lam(Y, B), lam(Y,B2) ) :- Y /= X, N2 is N + 1, close(N2, B,B2).
close(N, X, T, T2) :- T /= lam(), T /= X, 
  T ..= [F | Args],
  maplist(close(N,X), Args, Args2), 
  T2 .== [F | Args2].

abstract(X, T, blam(T2)) :- close(0,X,T,T2).

instantiate(N, V, bvar(N), V).
instantiate(X)

% norm(T,T2)
% miller(T,T2). % :=: or some other special equals.

% miller(X,X).
% miller(blam(T1), blam(T2)) :- miller(T1,T2)
% miller(app(F, Args), T) :- var(F), reabstract(T, Args, F). % maybe throw a norm in there?
% miller(X,Y) :- X ..= [F | Args1], Y ..= [F | Args2],  maplist(miller, Args1, Args2).

% F @ [X,Y,Z] infix application
% norm(lam(X,X) @ 3, 3).



```

The question is, can lambda prolog be implemented as a library?


### HiLog
My impression is this is a bit like "first order functional" programming. All predicates need names. You can achieve this via defunctionalization, lambda lifting, etc.

[From HiLog to Prolog](https://www3.cs.stonybrook.edu/~sbprolog/manual1/node44.html)


"`X(a, b)` is just an (external) shorthand for the Prolog compound term: `apply(X, a, b)` "

### Alpha prolog
https://homepages.inf.ed.ac.uk/jcheney/programs/aprolog/

Nominal logic
https://arxiv.org/pdf/1012.4890.pdf nominal unification revsitied Urban

https://johnwickerson.github.io/dissertation.pdf 
"atoms" are a thing that are less free than unification vars but more free than ground terms. They are alpha renamable

freshness constraint a # t says that a appears in no subterm in t.
a # X when X is a variable can't be concluded.

freshness judgement
equational judgements

nominal unification returns substitution and new freshness constrains

A relative of miller pattern. They can be encoded into each other it says and gives references

J. Cheney. Relating Nominal and Higher-Order Pattern Unification.
J. Levy and M. Villaret. Nominal Unification from a Higher-Order Perspective

==(A \ X, B \ Y) :- dif(A,B), X == swap(A,B,Y), A # Y.

A # A \ Y.

https://easychair.org/publications/preprint/DLVk Efficiency of a good but not linear nominal unification algorithm

# Semantics
Completion semantics

Well-founded
[Well founed semantcis 1991](http://www.cse.unsw.edu.au/~cs4415/2010/resources/gelder91wellfounded.pdf)
[Well-Founded Semantics, Generalized](http://www.melvinfitting.org/bookspapers/pdf/papers/WFGen.pdf) two different ordering realtions, truth and knowledge. We always move from unknown to more known.
[well founded tutorial](https://users.soe.ucsc.edu/~avg/Papers/wftut.pdf)

Completion semantics

# History
Resolution in automatc theorem provers came earlier.
Kowalski and Colmerauer

Flotd nondeterminstic algorithms 9167
PLANNER Hewitt

Prolog 0
Prolog 1

metamorphisis grammars -> DCG
Dec-10 prolog
Ediburgh prolog

structure copying vs structure sharing

fifth generation computing

Extensions to unification
prolog II
Prolog III

CLP Jaffar Lassez 1987

# Expert Systems
See Also:
- Databases
Knowledge Representation
https://en.wikipedia.org/wiki/Rete_algorithm


# Lambda Prolog
[lambda prolog page](https://www.lix.polytechnique.fr/~dale/lProlog/)
Implementations
- Teyjus - seems to maybe not be developed anymore
- elpi - alive and well. Coq metaprogamming
- Makam - a variant on lambda prolog with some cooll paper tutorials

[elpi: fast embeddable lmabda prolog interpreter](https://hal.inria.fr/hal-01176856/document)
- using de bruijn _levels_ means pattern matching doesn't need to do anything?
[elpi vs code extension](https://github.com/LPCIC/elpi-lang)

Install as `opam install elpi`. Run as `elpi -test` to run with main query

```elpi
main :- print "hello world".
```

A little bit of an odd encoding. Why `fact`? Oh I see. Because they have an outer loop that is inserting facts.

```elpi
kind entry type.
type fact entry -> o.
%type false o.

kind person type.
type kim,dana person.
type finished person -> int -> entry.
type cs_major, graduates person -> entry.

fact (finished kim 102) & fact (finished dana 101).
fact (finished kim 210) & fact (finished dana 250).

fact (cs_major X) :- (fact (finished X 101); fact (finished X 102)),
        fact (finished (X 250)), fact (finished X 301).

false :- fact (finished X 210), fact (finished X 250).

```

```elpi
kind jar, bug type.
type j jar.
type sterile, heated jar -> o.
type dead, bugs bug -> o.
type in bug -> jar -> o.

sterile J :- pi x\ bugs x => in x J => dead x.
dead B :- heated J, in B J, bugs B.
heated j.

main :- sterile J, print J.
```

```elpi

type rain prop.
type wet prop.
type umbrella prop.
%mode (rain i).
%mode (wet i).
%mode (umbrella i).
rain :- !, declare_constraint rain [_].
wet :- !, declare_constraint wet [_].
umbrella :- !, declare_constraint umbrella [_].

main :- std.append [] [] X, print X,
        std.length [1,3,4] L, print L,
        std.take 2 [1,2,3,4] L1, print L1,
        std.map [1,2,3] (x\ y\ y is 2 * x) L2, print L2,
        std.iota 10 L3, print L3, % range of numbers
        true,
        Z is 1 i+ 2, print Z,
        Z1 is (cos 3.0) + (int_to_real ((rhc "a") + (size "hello"))), print Z1,
        fst (pr 1 2) One, print One,
        dprint (pr (some 3)),
        var V, var (V1 3) A B, print A, print B, % so it destructures a vairable application
        some T == some T,
        trace.counter "foo" I, print I, trace.counter "foo" I1, print I1,
        %print app [lam (x \ const "a"), const "b"],
        declare_constraint wet [W],
        declare_constraint rain [R],
        declare_constraint umbrella [U],
        R = 7,
        print "ok"
.

constraint rain wet {
  rule rain <=> wet.
}
```

```elpi
kind unit type.
type tt unit.
type lam  (unit -> unit) -> unit.

main :- (x\ x) = (y\ F y), print F,
     (x\ x) = (y\ y),
     % fails (x\ x) = (y\ F), % this is exists F, \x x = y\ F. Which is not solvable
     % pi (y\ X = y) % fails
      (x\ tt) = (y\ F2), print F2
. 
```
```elpi
main :- (x \ x) = (x \ F_ x),
        (x \ y \ x y) = (z \ G z), print G.

```

```elpi
% church encoding
kind i type.
type zero, one, two ((i -> i) -> i -> i) -> o.
type add ((i -> i) -> i -> i) -> ((i -> i) -> i -> i) -> ((i -> i) -> i -> i) -> o.

zero F :- F = f\ x\ x.
one F :- F = f\ x\ f x.
two F :- F = f\ x\ f (f x).
add X Y Z :- Z = f\ x\ (X f (Y f x)).

main :- two(T), one(O), add T T Z, print Z,
        % add Q T T, print Q. % unification problem outside patern fragment. Flex-flex?
        add T Q T, print Q. % no prob

```


Some built in elpi files
- [builtin](https://github.com/LPCIC/elpi/blob/master/src/builtin.elpi) surprising that even very basic stuff is defined in here.
  - i+ i- r+ mod div infix operations. + is overloaded it looks le
  - regular expresions rex. Like Str module
  - print dprint raw terms?
  - quotation? https://github.com/LPCIC/elpi/blob/master/src/elpi-quoted_syntax.elpi lam, app, const, clause, arg
  - same_term same_var var name - geiventbaraibe, ground_term, closed_term, constant, 
  - if/3
  - random.int
  - int.map, std.string.map, std.string.set, std.map takes in a comp function, 
  - gc functions. trace,counter
- [stdlib](https://github.com/LPCIC/elpi/blob/master/src/builtin_stdlib.elpi)
  - mem, exsits, map2, filter, fold, zip, unzip, intersperse, max, findall 

std.do notation?

[Intro slides](https://github.com/gares/mlws18/blob/master/slides.pdf)
```elpi
kind term type.
kind ty type.
type app term -> term -> term.
type lam (term -> term) -> term.
type arr ty -> ty -> ty.

pred of i:term o:ty.

of (app H A) T :- of H (arr S T), of A S. 
of (lam F) (arr S T) :- pi x \ of x S => of (F x) T. 

cbn (lam F) (lam F).
cbn (app (lam F) N) M :- cbn (F N) M.

```



[examples in test](https://github.com/LPCIC/elpi/tree/master/tests/sources)
- named clauses `:clausename`
- namespaces
- typeabbrev
- seperate compilation?
- w.elpi algorithm W?
- ndprover

look at teyjus test folders?

`external` fields. Interesting

[a tutorial on lambda prolog and is applications to theorem provin - Amy Felty](https://www.site.uottawa.ca/~afelty/dist/lprolog97.pdf)
[thesis implementing lambda prolog in ciao prolog](https://www.yumpu.com/en/document/view/39502786/university-of-minnesota-this-is-to-certify-that-i-employers)

[Implementing Type Theory in Higher Order Constraint Logic Programming](https://hal.inria.fr/hal-01410567v2/document) longer elpi paper. describes chr.
- macro directives
- delay directives


### HO Unification
forall exists forall problems
Raising vs Skolemization


## LF
LF is of some relation to lambda prolog (being a prologish system with lambdas in it) although with some different aims. It is dependently typed (pi 2 I think?) in a way different from coq etc.

Twelf.
dedukti. lambda - pi
[beluga](http://complogic.cs.mcgill.ca/beluga/) is this kind of twelf? [beluga paper](https://citeseerx.ist.psu.edu/viewdoc/download?doi=10.1.1.188.3950&rep=rep1&type=pdf)
abella.
These are all related I guess? abella might not be LF

Logical frameworks is a general vague concept I think. It is a system in which it is easy to model logical language nad inference rules.
but ELF the edburgh logical fraemwork is more specific.
Related to Pi2 a corner of the lambda cube.

[The Next 700 Challenge Problems for Reasoning with Higher-Order Abstract Syntax Representations](https://link.springer.com/article/10.1007/s10817-015-9327-3)
### Twelf
http://twelf.plparty.org/live/
http://twelf.org/wiki/About_The_Twelf_Project 

Twelf is a depnedelty typed landguage that is also a logic programming langfuage. Because it has a totality checker and termination checker, prolog clauses can be considered proofs.

https://core.ac.uk/download/pdf/82649367.pdf Normalization for the Simply-Typed Lambda-Calculus in Twelf

## Rust Chalk Harrop
https://github.com/rust-lang/chalk
https://rust-lang.github.io/chalk/book/

http://smallcultfollowing.com/babysteps/blog/2017/01/26/lowering-rust-traits-to-logic/#type-checking-generic-functions-beyond-horn-clauses
https://internals.rust-lang.org/t/blog-series-lowering-rust-traits-to-logic/4673/12 internals thread

http://smallcultfollowing.com/babysteps/blog/2017/04/23/unification-in-chalk-part-2/ how chalk handles type normalization




# LogTalk

[logtalk](https://logtalk.org/) is it's own curious kind of universe.
[github repo](https://github.com/LogtalkDotOrg/logtalk3)
It adds object oriented programming to prolog.
<https://logtalk.org/2009/12/08/lambda-expressions-in-logtalk.html> lambdas

# Linear Logic Programming
See linear logic
prolog rules destroy the body. Good for modeling state
Chris martens
[ceptre](https://github.com/chrisamaphone/interactive-lp)

The interaction of linear logic and logic programming was very inlfluential on the concept of focusing

# Coinductive Logic Programming
Actually fairly unrelated to inductive logic programming.
Dealing with infinite terms and streams.


# inductive logic programmingh
popper https://arxiv.org/abs/2005.02259
https://github.com/metagol/metagol metagol 
http://andrewcropper.com/
https://arxiv.org/pdf/2102.10556.pdf inductive logic programming at 30
[hakank examples](https://swi-prolog.discourse.group/t/popper-inductive-logic-programming-ilp-and-my-popper-page/3929) 

[Abductive Reasoning in Intuitionistic Propositional Logic via Theorem Synthesis](https://arxiv.org/abs/2205.05728v1). Includes a g4ip

[Hakank symbolic function induction picat](https://twitter.com/hakankj/status/1556344141994508288?s=20&t=yqv3psiW3ByDbnVTBLr_GA)

# Probablistic Logic Programming


# Abductive logic programming
https://en.wikipedia.org/wiki/Abductive_logic_programming

# Theorem Proving
[Leantap](https://formal.iti.kit.edu/beckert/leantap/)
Jens Otten
[How to Build an Automated Theorem Prover. Invited Tutorial at TABLEAUX in London/UK](http://www.jens-otten.de/tutorial_tableaux19/)

[A simple version of this implemented in tau prolog](https://www.philipzucker.com/javascript-automated-proving/) Prdocues proofs translated to bussproofs latex


[a pearl on SAT and SMT solving in prolog](https://www.sciencedirect.com/science/article/pii/S030439751200165X) [code](http://www.staff.city.ac.uk/~jacob/solver/index.html)

[Backjumping is Exception Handling](https://arxiv.org/abs/2008.04720) throw and catch implement backjumping for a sat solver

[PRESS: PRolog Equation Solving System](https://github.com/maths/PRESS) as described in the art of prolog book. also has an lp solver?
Pretty interesting tehcniques. If a variable is in a single position, you can unfold the expression. 2. you can apply quadratic equations and stuff 3. 
Is it kind of a zipper to isolate a variable?

[tarau Formula Transformers and Combinatorial Test Generators for Propositional Intuitionistic Theorem Provers](https://arxiv.org/abs/1910.01775)

Dyckhoff g4ip

# Misc
[rethinking prolog - oleg](https://okmij.org/ftp/kakuritu/rethinking.pdf) unification variables are an optimization

[An interactive semantics of logic programming](https://arxiv.org/abs/cs/0107022) https://twitter.com/davidad/status/1567780900284387329?s=20&t=jW6J2ukuizpdkb11CCe3bQ

[ICLP proceedings](https://arxiv.org/abs/2208.02685) - lots of ASP stuff


[pyswip](https://github.com/yuce/pyswip)

https://github.com/mthom/scryer-prolog/pull/838 scryer as a library?

.type Lifted = Lit {x : symbol} | Y {x : Lifted, y : Lifted}

.decl r(x : Lifted, y : Lifted)
.decl a(x : Lifted)
r(x1, $Y(x1,x2)), a($Y(x1,x2)) :- r(x1,x2).



defeasible logic programming

[O-keefe - An Elementary Prolog Library](http://www.cs.otago.ac.nz/staffpriv/ok/pllib.htm) some suggestions about unicode and other test stuff. Higher order operators

[50 years of prolog and beyond](https://arxiv.org/pdf/2201.10816.pdf)

<https://github.com/Anniepoo> - Annie ogborn has some cool seeming tutorials

<https://github.com/philzook58/lips-minikanren> trying to use lips sccheme for minikanren in browser

<https://github.com/aprolog-lang/aprolog> alpha prolog. Nominal logic. What the heck is that again?

old title: prolog, scheme,racket, lambdaprolog, What the Hell is LogicT / Guanxi notes
  Minikanren, Unification, Resolution




BAP universal valures
OCaml typeclasss system
Oleg modellign typeclasses as prolog
<https://inbox.ocaml.org/caml-list/20190904152517.GA2014@Melchior.localnet/>
<http://okmij.org/ftp/ML/index.html#trep>

canonical structures and unification hints. Can we make a metaintepreter for this?


Hmm. Gauntlet thrown.
Byrd is not sure how prolog can? do this stuff.
<https://www.youtube.com/watch?v=aS8oj2GXras&feature=youtu.be&ab_channel=LecturesbyProf.EadesatAU>
XSB prolog
"complicated
tabling and abstract interpretation
tabling has a notion of subsumption? when are two calls the same?
conductive logic over streams
tree automata
lvars. fixpoint over lattices

meta interpeter, sure. That's one way to get com,plketeness
What if one defunctionalizes the minikanren pause mechanism. What does it look like?
Oh there's a first order kanren paper that does this



Hmm. Could one do barliman style in lambda prolog?
F, ex1, ex2, ex3.
2012 quine ppaper
2017 barliman paper

Tree automa, lvar, language for fixpoints.
Not depth first, not breadth first,
coniductive logic programming UT Dallas
Abstract Interpretation ~ tabling. What does that mean?

nada Amin
lambda kanren
defeasible logic

proof checker running backwards



Scheme workshop



https://git.sr.ht/~sforman/Prolog-Junkyard/tree/master/miscellaneous/itc.pl interval tree clocks in prolog
https://www.metalevel.at/trs/ knuth bendix completion
https://arxiv.org/abs/1706.00231 auto differentiating using constraint handling rules

<http://adam.chlipala.net/papers/MakamICFP18/MakamICFP18.pdf> prototpying functional language using higher order logic programing makam
chlipala
<https://www.tweag.io/blog/2019-11-28-PCF-makam-spec/>

Egraphs in prolog
Unification variables give native union find data strcuture
Hash consing - ??
equal( (t, E1), (t2,E2) :- E1 = E2. % union find joining

Great. But then we need to possibly union find parents

t(x,y) ====> t(E1,E2)

equal(  t1, t2  ) :- lookup( t1 )

file:///home/philip/Downloads/ODonnell1987_Chapter_Term-rewritingImplementationOf.pdf

https://core.ac.uk/download/pdf/81972151.pdf Logic programming with equations.

Eqlog - goguen and mesegaer?

assert_equal(EGraph,   ,EGraph') :- lookup(t1, E1), lookup(t2, E2), E1 = E2, EGraph' = EGraph
assert_eqyal(  ) :- lookup(t1, E1), lookup(t2, E2)

rebuild(EGraph, EGraph' ) :- 

rebuild(EGraph) :- EGraph = (  , Map )

To miss a parent inference isn't wrong, it's just wasteful

If we do no hash consing, we do have to store every known term.
We also need a map from Eclasses back to terms don't we?

What if we broke apart. are association lists so bad?
f(g(y)) ===> [  f(G) => F , g(Y) => G, y => Y ]

Or we could use the HEADS as keys in assoc. and then assoc list the leftovers.
This isunder the assumptyiong that variables

== for search
[ == , ]

We may want to prune duplicates occasionally
If we interweave 

Can we even achieve apttern matching without an index from ENodes => terms?
Yessss.....?
Given a pattern ( EClass, g(f(A)) )
We can look in g/1 for Eclass on the right hand side.
For those matches, we build a subproblem of matching the pieces of the left hand size ENodes.





With tabling?
Tabling gives us some kind of memoization

equal?(Egraph, t1,t2) :- lookup(EGraph, t1, E1), lookup(EGraph, t2, E2).
equal?(arg1(  ) :- eqwal?(args1, args2), assert_equal(EGraph, t1, t2)

Stratified prolog predciates. This euqation paper mentions this 
and this tabling thing mentions it https://www.swi-prolog.org/pldoc/man?section=tabling-non-termination


Datalog and program analysis
https://www2.cs.sfu.ca/CourseCentral/721/jim/DatalogPaper.pdf - What you always wanted to know about datalog
http://rightingcode.org/tutorials/popl20/ popl 2020 - reasoning tools using llvm and z3
Z3 has a datalog style reasoning engine in it

First you need to get a program as a mapping


The Chase - get existentials in the head. Wisnesky says somethign to do with jkabn extensions and lawvere theory
What was up with the notion of quantifiers as adjoints anyway?
Maybe also some kind of completion?
Datalog +-
Formulog
Bap KB as datalog
What 

Typeclasses vs Canonical Structures. I don't get it.
Could I make a model? Maybe in prolog?
Diamond problem
Inheritance.
What are typeclasses? "Kind of like prolog"
Things are incompatible for some reason?
Canonical structures add unification hints?
https://hal.inria.fr/hal-00816703v1/document canonical structures ofr the working coq user


So what is the synctatic condition that precludes search?
1. nonoverlapping 

Would it be more interesting to just 
What am I understanding here?

Canonical structures was suggesting that some kind of inconstency would manifest.
Maybe lambda prolog gets us closer. We can have existential variables and such.

extensible unification


nat === (carrier nat_abGrp) :- 
A === A.


nat == carrier(Eq) :- Eq == natEq.
carrier(Eq,nat).



nonunifiable(L) :- all( /= , L ).


% haskell has no backtracking
% every case has a cut.
eq(tup()) :- !.
eq(tup(A,B)) :- !, eq(A), eq(B)

% 

eq(int, prim__equal_int).
eq(tup(A,B), lambda( x, case( x, tup(a,b) => bool_and( apply(EqualA, a) , apply(EqualB, b )  )    )  )  ) :- 
      eq(A, EqualA), eq(B, EqualB).
eq(tup(A,B), comp(and, par(EqualA,EqualB)))


eq(int).
eq()
eq(tup(A,B)) :- eq(A), eq(B).


ord(bool).
ord().

functor( maybe )
functor(compose(F,G)) := functor(F), functor(G)

traversable :-

% superclass
class(ord(A)) :- call(ord, A), class(eq(A))



"diamonds appear evertwhere. See pullbacks" ~ Hale


Transcribing rules to prolog and coq.
In Coq the cookbook is that you make an inductive. One constrctor per rule.
If you call eauto, coq will perform prolog style backchaining search. See Chlipala
You could write these as functions rather than as 
The data type is the proof structure.

Prolog is the same thing. It's less imposing than coq though.
You make predicates and :- for each condition.
Prolog has built in nondtermisnion and unification.


Tying rules in prolog.
I did the point-free simply typed lambda calculus
type(fst, tup(A,B), A).


type(Gamma |- plus(A,B) : nat ) :- 
          type(Gamma |- A : nat), type(Gamma |- B : nat)
type(Gamma, lam(X, Body) |- fun(A,B )) :- type() , type( [X | Gamma]


http://www.coli.uni-saarland.de/projects/milca/esslli/comsem.pdf computational semantics. some interesting material here
https://samples.jbpub.com/9780763772062/PrologLabBook09.pdf - prolog experiment in discretem mathemtiacs logic and computatilbitly



They start with defining a set of atoms like

var(x).
var(y).

forall(x, stupid(x)).


https://www.youtube.com/watch?v=RwBiHLoQ3E4&ab_channel=PapersWeLove niko matsakis - lambda prolog

https://rust-lang.github.io/chalk/book/recursive.html chalk. harrop formula


The Otten sequent calculus prover is very similar to a meta circular intepreter for prolog

Horn clauses (or harrop formula) 



Lambda-mu calculus and prolog. Focusing is relevant.
Prolog has an imperative reading


Executing the Algebra of Programming

type(fst, prod(A,B) -> A ).
type(snd, prod(A,B) -> B ).
type(id, A -> A).

interp(fst, tup(A,B), A ).
interp(snd,  tup(A,B), B).
interp(id, A , A).
interp(fan(F,G), A, tup(B,C)) := interp( F, A, B) , interp(G, B, C).  
interp(comp(F,G), A, C ) :- interp( F, A, B ), interp(G, B, C).
interp(conv(F), A, B) :- interp(F, B, A).
interp(cata(F) , fix(A) , C )  :-  interp(map(cata(F)), A, B) ,  interp(F, B, C)

% map instance for ListF
interp(map(F), cons(A,B) , cons(A,B2) ) :- interp(F, B, B2).
interp(map(F), nil, nil).

% in constrast to map instance for list
interp(map(F), [], []).
interp(map(F), [X | XS], [Y | YS]  ) :- interp(F, X, Y), interp(map(F), XS, YS).





% convert to listf form
listf([], nil).
listf([A | XS ], cons(A,fix(L))  ) :- listf(XS, L).


Different style


cata(F, fix(A), C) :- map(cata(F), A, B), call(F, B, C).
fst(pair(A,B), A).

comp(F, G, A, B) :- call() , call()


% define what it means to be a functional relation
functional( fst, fst).
functional( snd, snd).
function(  )

% prolog is database stuff ~ relation algebra. It makes perfect sense.


interp( map )

Converting prolog to abstract machine form
step( Stack Result ) :-


oprolog veriffication

Warrne and Maier 1988 textboook
proplog - propsitional goals only. 
datalog - constants only
prolog - functional symbols

% tail recursive formulations
factorial(N,F) :- factorial(0, N,1,F)
factorial(I,N,T,F) :- I < N, I1 is I+1, T1 is T * I1, factorial(I1, N, T1,F)
factorial(N,N,F,F).

hitchikers guide to prolog machine
https://drops.dagstuhl.de/opus/volltexte/2018/8453/pdf/OASIcs-ICLP-2017-10.pdf


ref a
ref b

https://formal.iti.kit.edu/beckert/leantap/leantap.html Beckert posegga leantap
https://link.springer.com/chapter/10.1007%2F3-540-36377-7_6 metacircular abstarct interpretation in prolog
https://www.metalevel.at/acomip/

Pfenning constructive logic course http://www.cs.cmu.edu/~fp/courses/15317-f17/schedule.html
Programs as proof search
He considers the prolog predictaes as the judgements themeselves
As compared to considering the pile of predicates as entedcedents of a sequent
Bottom up search ius forward reasoning, top down is backward reasonining
bidrectional type checking - https://arxiv.org/pdf/1908.05839.pdf



Prolog semantics -
Since prolog can not terminate you can take that denotational semantics perspective.
https://www.swi-prolog.org/pldoc/man?section=WFS well founded semantics. - True/False/unknown
https://en.wikipedia.org/wiki/Well-founded_semantics
http://www.cse.unsw.edu.au/~cs4415/2010/resources/gelder91wellfounded.pdf
http://dai.fmph.uniba.sk/~sefranek/links/FixPointSurvey.pdf  fixpoitn semantics for logic programming a survey. melvin fitting
Melvin fitting has a number of interesting bokos http://melvinfitting.org/

So prolog already has belnap bools in it. 


What does it look like to mix prolog with exact reals?



Modes and determinism annotations.

Kowalski - hgistory of prolog https://www.researchgate.net/publication/277670164_History_of_Logic_Programming



tabling - 
Tabling is some kind of memoization.
It is connected to bottom up strategies
swi prolog https://www.swi-prolog.org/pldoc/man?section=tabling
https://www.metalevel.at/prolog/memoization
https://biblio.ugent.be/publication/6880648/file/6885145.pdf tabling as a library with delimited control
https://www.cambridge.org/core/journals/theory-and-practice-of-logic-programming/article/abs/delimited-continuations-for-prolog/DD08147828169E26212DFAF743C8A9EB delimitted continuations for prolog
https://citeseerx.ist.psu.edu/viewdoc/download?doi=10.1.1.294.9440&rep=rep1&type=pdf XSB extending prolog with tabled logic programming. XSB prolog is the most advanced tabling implementation (still? maybe that is old information)
https://github.com/SWI-Prolog/tabled-prolog-book warren wrote a book draft
https://www3.cs.stonybrook.edu/~warren/xsbbook/book.html ok This may not be being finished anytime soon
Tabled typeclass resolution


http://www.covingtoninnovations.com/mc/plcoding.pdf - coding guidelines for prolog

https://swi-prolog.discourse.group/t/algebra-in-prolog/1849 - algerba in prolog
https://github.com/maths/PRESS prolog equation solving system


scryer prolog - a rust based implemnentation . https://github.com/mthom/scryer-prolog
Interesting links
Precise garbage collection in Prolog 
"Can Logic Programming Execute as Fast as Imperative Programming?" - Peter van Roy
indexing dif/2 https://arxiv.org/abs/1607.01590 calls for if_ predicate
debray allocator

https://wiki.nikitavoloboev.xyz/programming-languages/prolog notes

https://mercurylang.org/documentation/documentation.html mercury

Names:
Kowalski
schrijver
Nuemerekl
Markus triska
Wielemaker
Warren
Miller
Nadathur
melivn fitting

https://www.metalevel.at/prolog/theoremproving 
presburger and resolution
https://www.youtube.com/watch?v=b2Px7cu2a68&feature=youtu.be&ab_channel=ThePowerofProlog term rewriting in prolog

https://dl.acm.org/doi/book/10.1145/3191315
Declarative Logic Programming: Theory, Systems, and ApplicationsSeptember 2018
Has another WAM tutorial in it

So


prolog modes

https://www.metalevel.at/prolog/attributedvariables attributed variables

https://sicstus.sics.se/sicstus/docs/latest4/pdf/sicstus.pdf sicstus prolog manual


Exact reals. The semantics already has this three valued logic flavor

```
partition([X,Y]).
partition([X,Y]) :- partition([[X, X+Y / 2]]).
partition([[X,Y]) :- partition( [X+Y/2 , Y  ]).

interval(X), stuff.


sqrt()

```

Using prolog multiple answer streams is kind of like relying on haskell laziness.
It's this intrinsic lANGUAGE construct being used as a streaming datatpe
Unclear if wise. Fast but inflexible and unclear. Too clever for own good.

clpq
clpr

delmittied dontinuation. The contiuation is a goal stack.
But is the continuation also catching choice point stack?


homoiconic. Term syntax is identical to 


Maier and Warren 

T_p, the immediate conseqeunce operator. Applying one round of prolog/datalog/ etc rules

Proplog


SMT-log
Datafun - a fiunctional datalog https://www.cl.cam.ac.uk/~nk480/datafun.pdf https://www.youtube.com/watch?v=gC295d3V9gE
datalog - stephenel diehl https://www.stephendiehl.com/posts/exotic04.html
uZ - datalog in Z3
souffle
doup


What are appli8cations of datalog
program analysis. That points to analysis tutorial

Datalog ~ polynomial time in some sense. 
 So application wise, it can be fixed point computations
 Or we can encode

 send more money
 num(0) num(1)
 num(2)
 adder(  )

 https://sites.google.com/site/pydatalog/Online-datalog-tutorial
 nqueens - they unroll it significantly.

Some examples
http://cse.unl.edu/~riedesel/pub/cse413/des/doc/manualDES.pdf

 ok farmer goat. As a path search basicaly

state(goat, foxm, chienbk, ) :- 



Parsing a grammar. This is an odd one. Encode positions of string in database.
t(1,a,2).
t(2,b,3).
t(3,a,4).
t(4,b,5).
t(5,a,6).
a(F,L) :- t(F,a,L).
a(F,L) :- a(F,M), t(M,b,L).
a(F,L) :- a(F,M), t(M,a,L).
DES> a(1,6)
{
 a(1,6)
}
Info: 1 tuple computed.

Games? 

Domain modeling with datalog
https://www.youtube.com/watch?v=oo-7mN9WXTw&ab_channel=%23pivorakLvivRubyMeetUp

https://github.com/ptarau/TypesAndProofs
More theorem provers

binprolog - analog of CPS. Add a new parameter to every predicate

LD resolution

monoid of clauses - unfolding
bin(A :- BBBB) = (A>C :- BBBB>C)


2020/9
Propagators.

Kmett. The Art of the Propagator https://dspace.mit.edu/bitstream/handle/1721.1/44215/MIT-CSAIL-TR-2009-002.pdf?sequence=1&isAllowed=y 

The gecode manual [https://www.gecode.org/doc-latest/MPG.pdf](https://www.gecode.org/doc-latest/MPG.pdf)

Adding constraints or smt. I have a seperate store for them (in the state)? explicit probe annotations to check still satisfiable.

9/1/20

I was looking at prolog again. Jesus nothing changes.

What are the good programs. The art of prolog has an open access link

Difference lists are cool. They really are similar ot hughes lists. Or al ist that keeps a pointer to it's end

Using it for theorem proving is cool. Where are those examples? The lambda prolog book has some exmaples. There is a propsitional satisfiabilioty prover in art of prolog. Propositional solver in powr of prolog [https://www.metalevel.at/prolog/theoremproving](https://www.metalevel.at/prolog/theoremproving) [http://vidal-rosset.net/g4i_prover.html](http://vidal-rosset.net/g4i_prover.html)   http://jens-otten.de/tutorial_cade19/slides/prover_tutorial_CADE19_2.pdf






nomial logic programming [https://arxiv.org/pdf/cs/0609062.pdf](https://arxiv.org/pdf/cs/0609062.pdf) alphaprolog. Chris mentioned this nominal thing as nother way of dealing with binders

Datalog - souffle.  Reading gorup paper [https://arxiv.org/pdf/1207.5384.pdf](https://arxiv.org/pdf/1207.5384.pdf). Sttratification. relations indexed on program point/ abstract state of program point. Interval analysis encoded in binary to datalog?

425/20 I was playing with prolog recently. Pretty cool 

What is the deal with scheme and racket? i just don't have the  revelation.



I was looking at disjoint set data structures again [https://en.wikipedia.org/wiki/Disjoint-set_data_structure#cite_note-Conchon2007-9](https://en.wikipedia.org/wiki/Disjoint-set_data_structure#cite_note-Conchon2007-9)

Kmett's latest propgator talk was mentioning using group actions somehow in unification? [https://www.youtube.com/watch?v=s2dknG7KryQ](https://www.youtube.com/watch?v=s2dknG7KryQ)

george wilson - https://www.youtube.com/watch?v=nY1BCv3xn24 intutition for propagators.

[http://hackage.haskell.org/package/discrimination-0.3](http://hackage.haskell.org/package/discrimination-0.3) What the hell is this? Fritz Henglein. 

[http://conway.rutgers.edu/~ccshan/wiki/blog/posts/WordNumbers1/](http://conway.rutgers.edu/~ccshan/wiki/blog/posts/WordNumbers1/)

https://www.reddit.com/r/haskell/comments/a9yze4/is_there_an_arraylike_data_structure_which_gives/

interesting comments  

[https://www.lri.fr/~filliatr/puf/](https://www.lri.fr/~filliatr/puf/) a coq formalization of a persistent union find data structure.  They use persistent arrays, which do some kind of rebalancing operation. 

Persistent data structures. Wassup with them?

## 2019

Combine LogicT with an OSQP monad for branch and bound

[http://overtond.blogspot.com/2008/07/pre.html](http://overtond.blogspot.com/2008/07/pre.html)

[https://github.com/dmoverton/finite-domain](https://github.com/dmoverton/finite-domain)

[https://blog.plover.com/prog/haskell/monad-search.html](https://blog.plover.com/prog/haskell/monad-search.html)

[https://www.schoolofhaskell.com/user/chowells79/even-more-money](https://www.schoolofhaskell.com/user/chowells79/even-more-money)

[https://blog.jle.im/entry/unique-sample-drawing-searches-with-list-and-statet](https://blog.jle.im/entry/unique-sample-drawing-searches-with-list-and-statet)

Select Monad

Branch and Bound

Ed kmett is up to funny business

[https://www.youtube.com/watch?v=ISNYPKiE0YU&t=916s](https://www.youtube.com/watch?v=ISNYPKiE0YU&t=916s)

Propagators

[https://www.sciencedirect.com/science/article/pii/S1571066105805444](https://www.sciencedirect.com/science/article/pii/S1571066105805444)

Typed logical variables in haskell by Claesson and Ljundogjgklds

[https://people.seas.harvard.edu/~pbuiras/publications/KeyMonadHaskell2016.pdf](https://people.seas.harvard.edu/~pbuiras/publications/KeyMonadHaskell2016.pdf)

Also by claesson, the key monad paper. 

[http://www.cse.chalmers.se/~koen/](http://www.cse.chalmers.se/~koen/)

Interesting guy. He is coqauthor with hughes on quickcheck.

Atze van der Ploeg is both Key monad paper and reflection without remorse. They have an FRP paper that sounds interesting

He metnioend a number of interesting things. He's doing very reference heavy code? Kanren. 

He mentoins intension vs extensional equality. Judgemental eqaulity is the one inside the type checker. Is it ~ ? And intwnsional equality is the one within the language itself, that is :~: . Extensional. nuPRL starts with an untyped lambda calculus and then you teahc the system typing derivations? What is nuPRL's deal

Union-find algortihm - as part of unification?

nerualkanren, synquid. Two program synthetsis projects. Synquid uses liquid typing

Oleg Shen paper using efficient charing for logic programming

[https://www-ps.informatik.uni-kiel.de/~sebf/data/pub/icfp09.pdf](https://www-ps.informatik.uni-kiel.de/~sebf/data/pub/icfp09.pdf)

[http://sebfisch.github.io/explicit-sharing/](http://sebfisch.github.io/explicit-sharing/)

Maybe sebastein fischer is the name I should assicuate more storngly?

[https://sebfisch.github.io/research/](https://sebfisch.github.io/research/)

The Curry language. Haskell + logic. Egison has weirdo patterns too. Multiple patterns can match? Non-linear pattern require. Realted to view patterns? view patterns are a weirod syntax. realted to guard patterns. DOn't need to introduce intermediate names

[https://people.eecs.berkeley.edu/~necula/autded/lecture15-tactics.pdf](https://people.eecs.berkeley.edu/~necula/autded/lecture15-tactics.pdf)

View patterns might be a way of getting something like the Agda .x syntax, where something is forced to be something by unification?

[https://gitlab.haskell.org/ghc/ghc/wikis/view-patterns#Relatedwork](https://gitlab.haskell.org/ghc/ghc/wikis/view-patterns#Relatedwork)

Kmett mentions a "octagonal" domain. What the hell is he talkiing about. He also moentions interval and polyhedral which makes more sense

https://www-apr.lip6.fr/~mine/publi/article-mine-HOSC06.pdf

Huh. Interesting. It is in between power of polyhedral and interval. allows sums/differences of two variables. I think I've heard this called difference logic. This paper also mentions galois connections. Galois connections are studied in the context of abstract interpetation?

https://arxiv.org/pdf/1807.08711.pdf 

Using Agda and galois connections. Interestign example of sets of even and odd numbers.

This other paper does an interesting thing of defining division in terms of a glaois connection. Might we also get a good definition of fractions that way? a fraction t ~ m/n is a "number" such that forall z. x <= y   -> x * t * n <= y * m?  There is an notion of negative numbers, fractions, etc as reified weirdo operations that can't be solved yet. Hmm. Yeah, This jives with galois theory doesn't it. That book I was reading was talking about field extensions. Or number systems being invented to make more equations solvable. The reals make ? solvable. fractions make division solvable. Complex makes roots solvable. finite field extensions make simple algerbaic equations solvable. 

[https://www.sciencedirect.com/science/article/pii/S1567832612000525](https://www.sciencedirect.com/science/article/pii/S1567832612000525)

% -----------------------------------------------------------------
% leanseq.pl - A sequent calculus prover implemented in Prolog
% -----------------------------------------------------------------

% operator definitions (TPTP syntax)

:- op( 500, fy, ~).     % negation
:- op(1000, xfy, &).    % conjunction
:- op(1100, xfy, '|').  % disjunction
:- op(1110, xfy, =>).   % implication
:- op( 500, fy, !).     % universal quantifier:  ![X]:
:- op( 500, fy, ?).     % existential quantifier:  ?[X]:
:- op( 500,xfy, :).

% -----------------------------------------------------------------
prove0(F) :- prove([] > [F]).
% -----------------------------------------------------------------

Oliveira, that same guy as the Search monad and some other thingds

I suppose perhaps there is something similar happening in functional programming. to make recrsuively defined functions solvable, you need to extemnd the language with a Y-combinator or some of fixed point operator.

Interval airthemteic in a theorem prover. That is a way of getting sets. Min and Max. Interesting

This is also a pleasant by Backhouse

http://www.cs.nott.ac.uk/~psarb2/G53PAL/FPandGC.pdf

indirect equality

m=n ===  forall k. k <= m <=> k <= n

Galois connection between convex hulls of integer points? There is a sequence of abstractions for integer programming. You can turn dimension by dimension into integer so there are 2^D different domains to talk about. And there is this grid of connections that forms a lattice itself? Like the top is the completely R^D, and the bottom is Z^D. Using these connections is the branch and bound procedure. 

Floor and Ceil are also galois connections. Maybe also round? I had been thinking in terms of ibjects being individual numbers, not convex sets of numbers. Convex sets does tie in much better to categorical thinking

http://www.cs.tau.ac.il/~msagiv/courses/asv/absint-1.pdf

An interesting paper tutorial on galois connections. V cool.

monotone functions between are like natural tranfromations?

One place used dup as the adjunction to max.

There may be more to galois connections than adjunctions, since they are assuming a meet and join operation. Some interesting doncturctions like the porduct of galois connections.

[- Edward Kmett - Logic Programming à la Carte](https://www.youtube.com/watch?v=KxeHGcbh-4c)  

minikanren is strongly unification based. it is using search for the unification map. In simplest form [UniMap]

[https://github.com/JeffreyBenjaminBrown/learn-logict](https://github.com/JeffreyBenjaminBrown/learn-logict)

https://www.msully.net/blog/2015/02/26/microkanren-%CE%BCkanren-in-haskell/

[https://gup.ub.gu.se/file/207634](https://gup.ub.gu.se/file/207634) logic typed variable claesson

[http://dev.stephendiehl.com/fun/006_hindley_milner.html#unification](http://dev.stephendiehl.com/fun/006_hindley_milner.html#unification) unification.

[Pure, Declarative, and Constructive Arithmetic Relations (Declarative Pearl)](http://webyrd.net/arithm/arithm.pdf)

[https://ro-che.info/articles/2017-06-17-generic-unification](https://ro-che.info/articles/2017-06-17-generic-unification) unification-fd . 

[https://winterkoninkje.dreamwidth.org/100478.html](https://winterkoninkje.dreamwidth.org/100478.html)

unification-fd inserts itself in the same position Fix does.

Lattices. Subsumption lattice for unufication. More and less general partial order. meet and join. top and bottom

## Notes from 2017 -Resolution and unification

So I was learning about about minikanren. There are some videos online. Minikanren is a logic programming language (like Prolog) that embeds easily into other languages because it has a small core.

Logic programming is weird mainly (partially) because you define relations rather than functions. Relations do not have a input output relationship like functions do. In a sense they are like functions where you get to choose which thing is output and which things are input. Pretty crazy.

The most obvious way to do this to me is to make every function a bag of functions. Just write one function for every possible choice of output variable. These functions may need to be non-deterministic, outputting multiple possibilities, for example for y = x^2 gives x = +sqrt(y) or -sqrt(y). However, this isn't really how logic programs are written. Instead they deduce how to use a relation as a function.

I find most intro to prolog stuff off putting, talking about socrates(man), when that is not a problem I have ever given a crap about.

Resolution is the classical logic version of function composition.

a-> b and b->c can be combined easily into a function a-> c.

Implication in classical logic is weird. It translates to

a->b  ====> (not a)  or b

When a is true, b has to be true. When a is false, b can be true or false.

For the statement a implies b to be true then it needs to evaluate to false only when a is true and b is false

not  (a and (not b))

using De Morgan's law you can distribute nots turning ands into ors.

Then that becomes

(not a) or b.

If you have

((not a) or b) and ((not b) or c)

it does not matter what b is really because either b or not b will be false

so this is equivalent to

(not a) or c

since at least one has to be true to make the whole expression true

Unification

Predicate logic allows propositions to depend on variables. Think Prolog.

A simple question given two expressions is whether there are values of the variables that make the expressions equal.

I do this in my head sometimes when I'm looking a a parametric haskell type.

The type variables need to be matched up with two different expressions.

Sometimes this can be too hard to do in my head, especially when the type variables end up being functions.  So there is need for an algorithmic procedure. I mean, also because you want a computer to do it.

First off, let's suppose we have the two expressions in tree form.

Nodes can be Or, And, Predicates, Not.

We'll want them in some canonical form too so that we don't get tripped up by the commutativity or distributivity of Boolean operators

We need to collect up a bucket of deduced equivalences as we go down the trees of the two expressions. Whenever we hit a variable, we check if we have a substitution in our bucket. If so, replace it. If not, we put into our equivalences that variable is equal to whatever the other expression has in that place. When we hit something that trips us up, we announce failure and the expressions couldn't be unified.

The prolog algorithm is roughly guess a pair of terms in the goal (the executing state) and knowledge base (the code base) that will unify. Try to unify them. If they do, then use resolution to get rid of those terms.

Like what if we reflected into Eisenberg's Stitch? Or what was Weirich's thing? People have been talking about intrinsically typed system-F lately.
<|MERGE_RESOLUTION|>--- conflicted
+++ resolved
@@ -17,11 +17,8 @@
   - [Lists](#lists)
   - [Difference Lists](#difference-lists)
   - [Rewriting in prolog](#rewriting-in-prolog)
-<<<<<<< HEAD
 - [Typeclass](#typeclass)
-=======
   - [Type checking / inference](#type-checking--inference)
->>>>>>> c6e2257b
 - [Topics](#topics)
   - [SLD resolution](#sld-resolution)
   - [Interesting predicates](#interesting-predicates)
@@ -186,7 +183,6 @@
 ## Rewriting in prolog
 
 
-<<<<<<< HEAD
 # Typeclass
 
 ```
@@ -216,7 +212,8 @@
 % from to
 
 % iterator
-=======
+```
+
 ## Type checking / inference
 I probably have something like this somewhere else in my notes
 This has something of the flsvor of a declarative statement of the typing rules, readin `:-` as horizontal line.
@@ -273,7 +270,6 @@
 
 generalize(tVar(A), )
 generalize(A -> B)
->>>>>>> c6e2257b
 ```
 
 
