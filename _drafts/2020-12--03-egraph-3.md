---
author: philzook58
date: 2020-12-06
layout: post
title: "EGraphs Part III "
---

Denali and epegs - denali is almost a parallel idea to the uniqson work but from a theorem prover persepctive rather than constraint programming perspective

Egraphs and ematching and instruction selection
If I did not use any union finding, egraph is a hash cons.
Ematching is hash cons matching

<<<<<<< HEAD
egraphs for program syntehsis. That's intriguing. Armando notes and Koppel paper.
=======

Call ematch. Record all matches
Send off to cover solver.

Combine the blindell universal function + epeg





DOUBLE EGRAPH WOAAAH
Yea. I could just maintain 2 egraphs if I want to have 2 notions of equality.

https://www.southampton.ac.uk/~gk1e17/chaseBench.pdf
The chase. EGD and TGD functional dependencies
These both seem like things i want.

memoization of patterns
I used the devie
pattern(A,B,C) :- yada
to record a pattern match. This reifies the bindings of a pattern into a table.

But we can do the same in the egraph and egglog.

zzz :- f(f(f(f(f(X))))).
patmemo(X) <- f(f(X)).
zzz :- P = patmemo(X), f(f(f(P))).

congruence closure and memofixing updates

semi-naive - just search over changes for one of the predciate.
There are many many implicit flattened predicates.


Proof scripts - query and forget egraph but push result into facts / rules if true.
?+ == copy egraph. query. insert into old egraph if true.

Allows proof scripts like this
?+ x = y.
?+ y = z.
?+ z = foo.

?+ x = y.
?+ .. = z.
?+ .. = foo.

?+ x = y.
.. = z.  // allow suppression of ?+ in presence of .. syntax
.. = foo.


?+ forall X, foo(X) => bar(X).  // make fresh X. qeury egraph. If works, insert as lemma. If fails stop program here.



Scoped rules

{
  foo(X) :- bar(Y).

}
// rule is dropped here.
:- push.
:- pop.
:- push_rules.
:- pop_rules.
:- push(egraph).
:- pop(egraph).

"calculating compilers" using an egraph approach. Is this possible?
Instruction selection as an egraph problem?


Hmm. Can you use the size of eclasses to solve combinatorial problems?
Can you implement ZDD or BDD in egrpah form? hash consing is how that kind of works

https://www.youtube.com/watch?v=W4kveStDZXI&ab_channel=YOW%21Conferences hashing moduleo alpha

hashlog - egglog without the union find
Keep a hashcons data structure. It can store all known facts and trees.
hashcons matchign
Semi naive seems more dable
Could I add hashing to souffle to get egglog back?

>>>>>>> 95223166


"egraphs" for higher homotopy? ports are edges?

egraphs for graphs
Take all subgraphs. You can compose named ports to each other
Self consistency - a loop in the g-graph. (g stands for graph) Like some kind of microscope thing
The hroizotnal and vertical composition i already noted was sort of deconstructing to alll
possible decompositions using the nameless positional encoding of string digrams
If we took a string diagrams and put every possible term decopmosition into it from the get go. Because the graph is already a caonnical form in rgards to associativity. It is not in regards to other equations.
Eclass -> [  ]


Hash consing graphs ( depends on dcomposition method, unless you hold eclasses of all possible decompes)



https://asplos-conference.org/abstracts/asplos21-paper142-extended_abstract.pdf

This is interesting sounding
Did they use egraphs for instruction selection I wonder?
Like suppose you had a rewrite rules going from ir to instruction selected ir (+ a b) = (arm_add32 a b)
But you also had IR -> IR equalities
Like (+ a b) -> (+ b a)
and I suppose MIR -> MIR rules would be possible peephole optimizations

There is a similarity between PEGs and blindell's UR and or expression graphs
Actually, what it would do is pattern matching.
Pattern selection would require a secondary optimizatioon problem

How do you instruction select over an egraph
consider a muladd instruction a*b+c
but you have a*(b+d) in your tree.
You want to egraph rewrite and then cover egraph.

Parition refinement is the "dual" of union find - a system of inequalities.
Reverse congruence. f(a) /= f(b) -> a /= b
contrapositive
the dual of an egraph

If we had observations and had to deduce what went wrong
The greatest equivalence relation consistent with the facts
as compared to egarph which is least equiavlacne relation

algebra and colagebra




Egraphs = coinductive? They are the least solution to a set of equations. The looping behavior is reminscent of CoCaml and CoLP.

Cody seems to think pasting of two pullback squares could work.
Hmm. Can I make an ematching quantifier for pullbacks?

Universal quantifier
d    b
     |
     v
a -> c

p -> b
|
v
a
for any p and two morphism such that square commutes, we get a new morphism univ_0(x,y)
with equalities associated with it. And uniqueness?
so we need to be guarded by some tough equalities
ok but fine.
But then to prove universality of the pasting
We can assert some object and some square.
But we need to deduce the universal morphism and prove that it has good triangles. and uniqueness?

What about just epi and mono. Hmm. I need exactness too
https://en.wikipedia.org/wiki/Five_lemma




An igraph - an egraph for inquality reasoning? Some smart datat structure for holding inequalities rather than union find or in addition to? Then the pieces that arec monotoonic lift inequalities through constructors.

PEGs
Convert imperative to functional program essentially. Gated-SSA. Convert back
Generalizing proofs for compiler optimizations: What? Something about 

prolog gensym
Well, gensym is possibly sufficient for my egraph thing. a map to unification variables? nah



https://www.cs.cornell.edu/~ross/publications/proofgen/
Substitution as a category. Free variable nodes. Can I substitute in an egraph? Is subgraph query doable (prob not right)? Substitution via enforcing an equality between the variable nodes and the terms that 
i'm substiution them for. Or no yeah. I could really go in an cut them out of the eclass they belong to.

https://dash.harvard.edu/bitstream/handle/1/4762396/pldi84-tristan.pdf a followup paper - translation validation
https://www.cs.cornell.edu/~ross/publications/eqsat/ equality saturation compiller optimiztion
PEGs program expression graphs
gated ssa
The nodes of loop variables represent the sequence?
Partial sums. Makes sense from an inifite series perspective.
psum f = 0 : (map f 0..10) + (psum f)
!! is indexing function.
We need to lift various things via repeat
and map under layers
data MultiList acc =
MultiList = a + [] + [[]] + [[[]]] + ...
Multilist a = Free [] a
data MultiList a = Roll [MultiList a] | Pure a
Reminsicent of fock space. Not quite. There's something there.

The sum = eval psum factoring somehow makes the de bruijnn raising and lowering more local?
psum has a short self referential definition in terms of +.
sum does not generically?
There was a comment on zulip about geometric series summation
sum g^n = 1 + g * (sum x ^ n) which is a self referential defintiion.
The endpoint moving definition is in some sense equiavalent to the psum
This is inductive rather than coinductive. Is coinductive + egraph somehow important?
sum(n, f) = f(n) + sum(n-1, f)
sum(0, f) = 0 

psum(expr) = cons(0, psum(expr))
psum(n, expr) = lift(n, )


Pawel - essetnailly algerbaic theories. string diagrams something
freelinearfunctions
linearmaps.jl linearoperators.jl
interacting hopf alggerabs

Right, The term model makes differences between schedulings
Yolk.jl, mixtape
abstractinterpeter
alternaitve exceution pipline
runtimegernated

mixtape emit function can dump out bullcrap
mccoy becker
mjolner irtools
bang bang jl 
temporal relation


IR as a category. Keno papers
Single blocks optimization

The egraph as a database.

pattern matching datalog - 
The PATTERNS are dtalog? You could reify the rebuilt egraph into a database. Sure.
But then querying a pattern agains it?


conjunctive queries - np complete
worst case partial join
schedulers.
Thousands of rules.
credit assignment

simulated annealing?
oliver flatt working on proof production in summer


Explicit contexts and context lifts using named variables.
We want local transfromations, because the ergaph gets in the way of stuff
We want thing to be semantic unless we can turn off selective congurence closure.
Explcit contextx will largely be shared.

bound variable expressions
actually extracting good linear algebra
catlab stuff.
proofs.
datalog



lift(x, e)
select(y,e)
Kind of goofy
barendregt convention. gensym new sums
sum(x, e) * sum(y,e) = sum( sum())
reqiures explcit x != y check
x and y should not be eclasses. They are explicit parameters

We can punt on alpha recovery.
sum(i,i) = sum(j,j) is ok
Not this can cause problems
sum(i,i) * sum(j,j) = sum(i,i) * sum(i,,i) 
!= sum(i, sum(i, i * i)) which may result from missing inequality guard above. 
With rearrangement, is this enough?

used variables analysis. ->
sum(x, e * b) = e * sum(x,b) if e does not contain x

Model: Important.
T = (Key -> Int) -> R
sum : key -> T -> T
sum k f = sum $ map f (\i -> \m -> if k = k' then i else m k') (1 .. 10)

x :: T
x m = toReal $ m "x"

y :: T
y m = toReal $ m "y"




Egraphs as rtelations  http://effect.systems/doc/relational.pdf
Datalog + some fields are equivalence classes?
Souffle could do this?

eclass(a,b) .equiv
eclass(a,b) :- f(x,y,z), f(x1,y1,z1),
              eclass(x,x1), eclass(), ,  // One per congruence relation
enode(n, q) 

equiv(n1,n2) :- f(n1, x, y), f(n2,x2,y2), equiv(x,x1), equiv().
equiv() :-
equiv() :-


A pattern match is a query
Q(Root, A) :- f(Root, x,y), g(X, )



Alpha equiavalence:
New enode type? Pointers down or up from binding site? Or to third kind of node?
Recover alpha equiavalence via explicit search somehow
Explicitly model contexts?  x |- x  is different from a |- x
"Hypothetical" unioning? Requires persistent backtracking of unions. Seems useful for recovering alpha.
lam x f ~? lam y g.  if x ~ y => g ~ f. Niavely requires double search for lam over egraph.
Well, what might trigger a new alpha equivalence?

Name and de bruijn in parallel? lam x g g'
de bruijn. Combinators. Same thing? The swap operator was not good. Pushing lazy raising and lowering. It had some nice properties too. raise(u,l) or something? Maybe swapping sum is a bad example to work with.
Names are nice because we have non local character so we can manipulate binders but leave alone use sites
sum_j sum_i q => sum_i sum_j q
de bruijn is nice because we have canonical names. Alpha equivalence becomes automatic.


CatEngine - get david to draw me a cat engine hybrid
Metaocaml + egraph? Ocaml egraph could be good. As cody was saying

Ematching patent application?
https://patentimages.storage.googleapis.com/26/5a/2e/9a7722870e4dbb/US8103674.pdf

Type isomoprhism reasoning in egraph
fix x, 1 + x  is list.
fix x, f x ~ f (fix x, f x) fix equations
quantifiers
semantic model is relational model of paremtricity?
Theroensm for free reasoner?
Ordinary alegebra 0 + x = x, ayda yada
+ yoneda like things from that one paper
https://homepages.inf.ed.ac.uk/wadler/papers/free-rectypes/free-rectypes.txt
lfix x,, f x ~ forall x, (f x -> x) -> x



Proof production:
Does z3 actually keep proof data in the egraph?
The extended union find gives reasons.
I guess every up link has reasons
We maintain another array registering which parent gets attached to which parent.
And an array when a root becomes a child, we record a canonical term at that time. And perhaps we only need to record an enode at that time, since we can look for older stuff? Does the array build a temrpoal order on the nodes?
The "best" enode. or a random one?
Or is it insertion time. At insertion time Eclass == ENode. Maybe we want to record that?


We need to perform an extraction every time we find a new equality? Best term in Eclass equated to best term in other eclass.


Multipatterns and datalog
Allessandro made this analog that is interesintg.
You can use the egraph as a "database" of terms
And use multipatterns to insert new terms. This is just a hash cons.
But you can also use = as a special symbol on both the left and right side of prolog rules
To create new equalities, and to check out ones
What are the syntactic restrictions on dastalog?
We aren't unifying, we're just pattern matching. Is that a problem? A difference?

Semi naive evaluation. Is it possible to only try to match terms that are updated?


Alessandro has this idea of anti rules. These are probably problematic to integrate with this search. Negation is often a funny fellow


b = c :-  b, a = b, c 







Ok, looking back. Could I make a Z3 version?
Horn solver maybe. Careful triggering.

ZX calculus?

Einsum - compile to matrix form. Then do point-free rewriting. This is spore approach
https://optimized-einsum.readthedocs.io/en/stable/
https://github.com/Jutho/TensorOperations.jl

It also feels like compiling a lambda abstraction to combinators.
The bracket abstraction http://www.cantab.net/users/antoni.diller/brackets/intro.html
lam x. b =>

\x -> E K ()

sum(i -> E) = K

Am I crazy about using explicit indices? Is that not just fine? I should have a crisp objection.


sum_i = 1^T like in probability
a_ijk b_ijk =>  dumb trasnlation of otimes with dup.

logic sound with respect to model
untyped lambda is unsound? With respect to what model?
[x]y = K y
[x]x = I



sum(i, i)
sum(i, i * x) = 
-- we need to know x contains no i. This is not clear. We could imagine an "contains i" analysis.
can contain i vs has to contain i. 



Functional programmng and rewrite systems:
Very similar. 
- pattern matching
- recursion

The dom(hom) type trick more abstractly is that you can internalize
functional programs into the egraph rules. You want to do this lightly.
I used this as both guards and to produce complex reight hand sides 
(non productive ones. Hmm Is this another connection to coninductivity?)




We don't have built in higher order functions.
You lose deterministic control
(lam )
(x :: Gamma) |- succ t = Gamma |- ts
eval t env = 

De bruijn-ish something is important. We don't get alpha renaming for free so it's a natural way
to canonicalize that
Egg went a little extrajudicical
But can you write eval for a sum?
You can, I jst don't want to expand it.
eval (Sum t) env = sum [eval t (i :: env) | i <- 1..10]
Maybe gamma should just be the integer like cody said
An outer context lift
n |- succ var 

lift n = n |-, takes an m < n dimensional function and lifts it to n-d.
We can store n as an int.
Or we could store the range in the context.
Wouldn't that be somethin.

de buijn levels would be useful.
They locally record that we don't need your shit. Uh. Wait. No this is indices
sum(succ(x)) = N * x


succ(x) * succ(y) = succ(x * y) -- can extrude lifting through simple functions
succ(x) + succ(y)
x * y = y * x
sum(x + y) => sum(x) + sum(y)
sum(succ(x) * y) = x * sum(y)
sum(1) = N 
sum(var) = N * (N -1 ) / 2, or benoulli poly 
sum(succ(succ(succ))) = b(n,N)

sum(var(1)) = 
sum(var(2))
succ(var(n)) => var(n+1)

x = x * 1


Those two rules give
sum(succ(x)) => sum (succ(x) * 1) => x * sum(1) => x * N
sum(sum(succ(var) * var)) => sum( var * sum(var) ) => sum(sum(var) * var) =>


sum(sum(x)) = sum(sum(swap(x)))
swap(var) = succ(var)
swap(succ(var)) = var
swap(x * y) == swap(x) * swap(y)
swap(x + y) == swap(x) + swap(y)
swap moves through everything like succ. (Except succ. It doesn't move through succ).
Feels very expensive.


swap(succ(x)) => succ(lift_var(x)) -- Then we don't need the extra swap(succ(var)) rule.
lift_var(var) = succ(var)
lift_var(succ(x)) => succ(x)
lift_var(x * y) = lift_var(x) * lift_var


lower(n, succ(x)) = succ(lower(n-1, x))
lower(0,succ(var)) = 
lower  
raise(0, var) = succ(var)

raise(n, lower(n-1)) ? Can't be. the intermediate state makes no sense.

de bruijn do have these useful rasing and lowering operations though


Well, it may indeed be _an_ encoding. so i dunno.

A setoid egraph. 
congruence closure could be written as a rule
x = y => f x = f y 
enumrate all f, or allow matching in the head position.
This is a guarded rule.

I've said the egraph is semantical because it builds in congruence closure. So you need to be talking about something for which congruence closure makes sense.
In particular, I think you should have a model in mind for your syntax. Given a term, you should be able to give me functions for the function symbols and elements for the constants, such that your mathemtical thing obeys your rewrite system.

Yes, yes. Peano arithmetic is fiendish. I know. But each move is meaningful.
The succ forms opens up the lazy push around.



GATs for binding
Nathanael Arkor12:26 PM
You describe everything internally: so you have a type for "contexts", a type for "types", a type for "terms", etc. Then you have operations for extending contexts, etc. This is essentially the approach of "type-theory-in-type-theory", which uses quotient-inductive-inductive types (which are closely related to GATs).

Equational metalogic Fiore http://ropas.snu.ac.kr/~gil.hur/publications/soeqlog.pdf
https://crypto.stanford.edu/~blynn/lambda/logski.html the oleg paper


Cody:
```coq

Definition Ctxt := nat.

Definition ext : Ctxt -> Ctxt := S.

Inductive Lambda : Ctxt -> Type :=
| Var : Lambda (ext 0)
| App : forall Γ : Ctxt, Lambda Γ -> Lambda Γ -> Lambda Γ
| Abs : forall Γ : Ctxt, Lambda (ext Γ) -> Lambda Γ
| Weak : forall Γ : Ctxt, Lambda Γ -> Lambda (ext Γ).

Definition id : Lambda 0 :=
Abs 0 Var.

Definition K : Lambda 0 :=
Abs 0 (Abs 1 (Weak 1 Var)).
```

I want to do sums:
N^n -> N

Realtion to quantum raising and lowering operators? Is that ludicrous?
extending the context = adding on a free parameter = (N^n -> N) -> (N^{n+1) -> N)
weakening the context = (N^n -> N) -> (N^{n-1} -> N) This makes no sense. You can evaluate it, 
sum over it, maximumize over it. You can't just wekaen it.

Jon sterling using GATs from Kris
http://www.jonmsterling.com/pdfs/algebraic-universes.pdf


Note on Mechanized Equational Reasoning for Categories with Metatheory.jl

Here's the punchline

```julia

```

I'm sure you've always wondered if that was true.

In terms of a string diagrams:
![](/assets/pairproj1proj2.png)


Read on for what this means


Compile the egg version for wasm and embed


## Metatheory and EGraphs

Alessandro Cheli has made an extremely intriguing package called Maththeory.jl. As I understand it

- Homoiconicity
- Some mumbo jumbo that I don't understand but is probably very important about using RuntimeGenerateFunctions to ge the right hand side of rules to be fast
- A tuned and feature complete EGraph implementation

I've discussed implementing EGraphs in Julia on this blog before. 
- https://www.philipzucker.com/egraph-1/
- https://www.philipzucker.com/egraph-2/
EGraphs are a data structure that efficiently achieves sharing of subterms in the presence of equality reasoning. The [egg](https://egraphs-good.github.io/) project has recently innovated and brought this technique to prominence

Here's the basics of how you use the Metatheory EGraph backend at the moment

```julia
using Metatheory
using Metatheory.EGraphs


```

I wrote my EGraph implementation with the intention of using it for this blog post.
I've previously written of my abortive attempts using the automatic theorem provers E prover and Vampire and Z3.
- https://www.philipzucker.com/notes-on-synthesis-and-equation-proving-for-catlab-jl/
- https://www.philipzucker.com/theorem-proving-for-catlab-2-lets-try-z3-this-time-nope/

I don't know why these encodings did not work. It still feels to me that they should've. The black box nature of these systems is a problem for troubleshooting.

Catlab is built around a kind of logic called Generalized Algebraic Theories (GATs). 
- https://algebraicjulia.github.io/Catlab.jl/dev/#What-is-a-GAT?
- https://ncatlab.org/nlab/show/generalized+algebraic+theory

In multi-sorted first order logic, you have terms of simple sorts like G or Int. For convenient encoding of categories you need a little more magumbo. One wants to talk about A as a term of sort Object, but then also talk about $$id(A)$$ as a term of sort $$Hom(A,A)$$. You see that the sort of `id(A)` is dependent upon a term `A`. This means that some kind of dependent type system is at play. This is possible to encode into Coq for example, but GATs are a less complicated system that has enough flexibility to do this. They're some kind of dependent types lite.

Encoding this type system correctly is tricky. I naively thought in the first post that basically the issue could be ignored, since every equation is type preserving. If the types start good, and the rules are type preserving, then everything is ok right? This has not been the correct mental model of the situation. It is highly dependent upon the exact reasoning system the degree to which types can be ignored.

A somewhat brute force way of dealing with types is to encode terms as terms tagged with types. For example, instead of merely using the term `id(A)`, we replace it with the syntax `typ(id(A), Hom(A,A))` or the equiavlaent infix syntax `id(A)::Hom(A,A)` that looks like a pun on Julia syntax or `Hom(id(A), A, A)`. The latter form was pointed out to me by James Fairbanks and it has the advantage of fusing 1 level of indirection (In a sense partially fusing the tags `typ` and `Hom`). Really we want to perform this tagging recursively like `Hom(id(Ob(A)), Ob(A), Ob(A))`. This gets incredibly verbose to type out for a human.

Some other notes

- The rewrite rule `f => id(A) \cdot f` produces A out of nowhere if types are erased. That means they either need to be reconstructed.
- Catlab overloads $\otimes$. This makes sense to Julia, because Julia is tracking the types of things and uses them for dispatch. In order to track the types for dispatch in our
- It has been argued that one could use the Julia type system to encode GAT types. The construction of Metatheory.jl makes this a light weight if possible. I argue that this is unlikely. Part of the cleverness of Catlab was to avoid abusing the host type system like is common for categorical constructions in Haskell or Agda.

Type tagging maybe be familiar to the programmer in you in that is the logical reflection of the technique of dynamic typing. Dynamic types are implemented by maintaining a tag at runtime describing how to interpret the attached data. We are in essence doing the same thing in our syntactic rewriting system. We get dispatch based on this type in the same manner that Julia or python get dispatch off of their type tags.




There is absolutely no reason to overload \otimes for both morphism product and object product from the persepctive of mechanization. I admit it is nice to have such overloadings for people, but they should be quickly stripped off for internal representations via inference. I chose to keep them syntactically distinct.

The technical connotations of "sort" vs "type"



James Fairbanks10:58 AM
GATs are a fixed point of the "X can represent Y" relation so they make a good target as a level of generality


Philip Zucker: I thought way back that this preservation would just happen if you strip the types like it does for STLC or something, but it doesn't. I think this misconception is due to my inexperience doing hand calculations of this type (which almost no one does. String diagrams rule), plus I think you "code the happy path" when doing it by hand and may not even notice a situation where just shallow pattern matching on the syntax would allow you do do something verboten, since you're smart enough to not make that dumb mistake. It's also easy unless you're being hyper careful to take big steps that seem obvious but aren't actually implied by the axioms you have.

Philip Zucker: Furthering this misconception is that for a large majority of the 30 some axioms for cartesian SMC it actually _is_ completely fine, I think. So far I've only identified about 4 or so where it's a problem, one of which is the interchange law.

Philip Zucker: And it also can only be using the axioms in particular directions too. One direction is syntactically safe, but the other direction requires checking typing conditions

Philip Zucker: Trick question: Can you apply the interchange law (f ⊗ g) ⋅ (h ⊗ k) => (f ⋅ h) ⊗ (g ⋅ k) to the term (f ⊗ id(a)) ⋅ (id(b) ⊗ k)?

Philip Zucker: No you can't. In my example, f actually has type b ⊗c -> b ⊗c   and k has type c ⊗a -> c ⊗a .

Philip Zucker: The other direction is always fine though. Given (f ⋅ h) ⊗ (g ⋅ k) is well typed, so is (f ⊗ g) ⋅ (h ⊗ k)  I believe.

Philip Zucker: Again all this is obvious in string diagrams. So obvious as to be unobservable.


Egraphs as a model. Z3 uses EGraphs as models of logical statements about uninterpeted functions
We can also consider sets as models of egraphs.
An egraph is a model of a conjunction of equations if 

An interpretation of an egraph is a mapping of function symbols to functions 
and constants and equivalence classes to elements such that if there is a function symbol enode in an eclass, the function interpretation maps the interpetation of it's children classes to the class the enode lives in.
This might be easier to read in mathemtical symbolism.




### Bits and Bobbles

Where to go from here:

2. Actually integrating with Catlab. Does it scale?
3. Daniele Palombi has brought the coend calculus https://arxiv.org/pdf/1501.02503.pdf This seems like a very interesting application. I think the direct attack on this problem using Metatheory requires understanding how to deal with alpha equivalence in the EGraph Conversation here: <https://julialang.zulipchat.com/#narrow/stream/277860-metatheory.2Ejl/topic/Formal.20Proofs.20for.20CT.3F>
4. String diagrams <https://julialang.zulipchat.com/#narrow/stream/230248-catlab.2Ejl/topic/Using.20Metatheory.20for.20String.20Diagrams> There is a compelling argument that string diagrams are a preferred representation, normalizing the associativity,commutative, and unit properties of a categorical construction. It has been suggested by Alessandro and others that teneralizing the EGraph data structure in some sense may be to go.
4. Proof production. Giving 


One wonders if perhaps with my new understandings I could get z3 to work.

I had some verbose encoding I wanted to try
But I also feel like this internalized type thing could work in z3

The external z3 ematcher


Alpha conversion. Add parameters to function symbols.
sum(n, f) : (N^{n+1} -> N) -> (N^{n} -> N)
n is the number 
sum(0, f) = f ??? Eh why bother
sum(1, f)

ind(n, i) == proj(n,i) : N^n -> N
the ith projection of an n tuple. Play the roles of indices
sum(1, sum(2,  ind(2, 1) * ind(2,2)  )  )  )
sum(n, sum(n-1, ind(n, )  ))
Based on the semantic model, I feel like this makes sense.

Every operation also needs these scope tags.
These scope tags are equiavalent to marking both de bu9ijn indices and level

likewise for derivatives
(R -> R) -> (R -> R)
D(n,m, f) marking n input size and m output size
Or perhaps start with only scalar.

Huh. Maybe everything is working in fock space?
Then sigma is a lowering operator.
Fock space is a useful model of a world where we're moving around the number of variables in existence
Disjoint sum of function spaces

adag is adding on a delta function
adag(x)
adag(i,x)

sum reduces the number of free variables by summing over the leftmost one
Ok, but we want to sum over more than just the leftmost.


What about explicilty modelling homotopy functions.
f(0) = a
f(1) = b
g
g
k(1/2) = f(1) = g(0) - contingent upon a proof of f(1) = g(0) that this new function is definable?
k = compose
allowance of a move
 f(x,t) = f
 f(0,0) == 
f()
forall x : [0,1], f(x) = x
f




A decalartive rule interchange format



Could we literally use smtlib?



(set-option :verbose)
(set-option :scheduler :backoff)
(set-option :node_limit)
(set-option :type-check)
(declare-sort  )
(declare-fun  f)
(declare-fun  f)
(assert (=  expr1 expr2 ))
(assert (!=  expr1 expr2 ))
(check-sat)

(declare-rule )
(declare-eq   )
(check-eq  expr1 expr2)
(addexpr expr)
(simplify  expr :iter :timeout :node_limit :  )
(push) -- pushes rules or pushes state of egraph?
(pop)
(push-rules)
(pop-rules)
(clear-egraph)
(exit)

https://rust-cli.github.io/book/crates/index.html

We could have the thing build the corresponding rust file for you.
For guards we'd need a full programming languge
I could build in the facilities to 


There is something rather intuitinistic about the egraph.
If you had propsitions in the egraph, having 
p = True, is really more like p = Proved.
Since not having it does not imply that p is false
p = False is known falsehood
p = True is known Falsehood
neither is unknown
I guess it's more like 3 valued logic.



Condictivtely, egraph is "well-typed"
Each GUARDED rewrite rule maintains well typed-ness

Given the left hand side has matched a pattern that is in fact well typed,
we can infer some equational constraints about the types.
If these equational constraints do not fully imply the typing of the equational
rule, then these extra conditions must be added as guards.



We should 
1. Check the condition
2. Add the typing terms to the egraph so it at least know to refine these.



Definition of well typed:?



Ituitively speaking, an egraph represents a possibly infinite set of terms.
A pattern represents an infinite set of terms. A pattern `f(?a, x, ?a)` represents the set of terms that include $\{ `f(x,x,x)`, `f(y,x,y)` , f(g(c,d), x, g(c,d))...\} $, ie. all the terms . Tis descrption format of sets forms a lattice. The lattice operations of join and meet are defined via 

A (multi)rooted egraph represents a possibly infinite set of terms. It is the set of terms you can build by starting at the root and following the links.
The egraph `[x a]` where a has an edge to the class represents the terms `{x, a(x), a(a(x)), a(a(a(x))) ... }`. 

The allowance of cycles in the egraph makes it unclear to me how to precisely describe the infinite terms. There's something very coinductively at play here.

Perhaps it represents the set of terms with possibly class ids at the leaves. That feels more honest somehow. You start with the root id S_1 = {root_id}. Then you can expand one step to expand this S_2 = {a(root_id} or S_2 = {a(root_id), root_id}. Eventually a subset of these will be the finite terms. 





James made a number of good points



Maybe a highest de bruijn index analysis?
Lowest?
Bothm right,.
Then if they split

sum_examp = @theory begin
   sum( sum(a(0) * b(1))) |>  sum(a(0)) * sum(b(0)) # factoring
   sum( sum(a(0) * b(1))) |> sum( sum(a(1) * b(0))) # permute sum symbol
end

Bidning forms: de bruij indices with raising and lowering
Avoiding accidental dummy clash. Moving pieces out from 


There was that one paper that showed the equational form of the yoneda lemma
in terms of fxied point operators and stuff.

 = a^b  a * b, yada yada.




Dowke higher order unification mentions associativty as a problem like comprehension axioms.

Uniform type tagging vs inline type annotations is kind of like closure vs defunctionlaization
A uniform representation / a specliazed one. A closed world of constructors vs an open one.
Rust enums make the closed work convenient and fast.

Higher order equality reasoning. Equalities of equalities. Dijsktra style. Equality patterns.
Actually by adding equality nodes to every other node, we get equality patterns for free.
(eq(a, a)) but of course.
eq(x,y) => eq(z,w) but then we also need to propagate z = w downward into the graph. Hmm.
Mutiple kinds of equivalnce relations interacting?

Actually only is eq(x,y) is in same eclass as true should be propagate it
eq(x,y) = p  is a condition equation upon the value of p. only if we learn p is true should we propagate this info.
ForAll([x,y], (eq(x,y) == True) ==  (x == y) )
ForAll([x,y], (eq(x,y) == True) ==  (x == y) ) vs
ForAll([x,y], eq(x,y) ==  (x == y) ) ? This is still correct in a sense. It's just that I want to trigger on (eq(x,y) == True)
Can i write a trigger like that in Z3? I'm not sure i can

and(x,y) == x == y == or(x,y)
egraph equality, predicate equality, 
or(x,y) == or(y,x)
or() = asssociatve
or(x,x) == x

eq(y, y)
eq(y,x) => eq(x,y)
eq()

definitional and propositional equality.
eq() can be a question, tentative knowledge, however equailvance clases in the egraph are known knowledge.

Mathmeth
https://www.cs.cornell.edu/home/gries/Logic/Equationalhistory.html
https://www.cs.cornell.edu/home/gries/Logic/Equational.html

EGraphs that are string rewriting.
Mark out EClass 1 as special markjer for empty string.

a memoizing trie? DAG trie. Double ended trie. Links going up and down.


Take the technique of my path post but add more concrete objects.
We do I need the types. I keep getting confused.
id_A != id_B. They need to be kept as distinct objects.

Note just because I'm using z3 "Function"s does not mean we are only discussing categories of functions. Z3 uninterpeted functions are pretty much a completely syntactical construct. Well, ok in a sense we are in that vbia a Yoneda embedding really they are natural transformations between HomSet functors.


Well, I could just keep generating new canonical types.

```python
def all_objects():
  a,b,c = "a","b","c"
  for i in range(n):
    # instantiate the laws for these news objects?

```

How are we going to denote otimes? At the symbol level?
otimes( F, G  ???
F and G are natural trasnformations and otimes is a thing that takes natural transformations returns a new natural transformation
otimes(F, G, FG)
otimes( hom(-,A), hom(-,B), hom(-,AB))
otimes( hom(-,A), hom(-,B)) -> hom(-, AB)

add in all the definitions of otimes, and it's axioms

The extra bits of GATs are sort of what is needed to throw into first order logic in order to make categorical constructions more elegant, in particular the partiality of compose (compose requires that morphisms meet on the same object)
Compose can be defined as a mere relation on morphisms in first order logic, but it is clunky. compose is typically a partial function, for which you'll need to enforce extra axioms to cut that subset out of relations. Extra axioms that you need to keep using over and over increases the complexity of both interactive and automatic proof. It is worht considering if there is a way to make something so fundamental baked into your reasoning system rather than just an axiom in the system. This is perhaps the entire study of logical reasoning systems baked in a nutshell. Want to study computation? Well maybe beta reduction should be baked in your reasoning system. Or maybe not. Worth trying.
A sufficiently flexible system can also build a raft of technqiues, encodings and lemmas that the underlying fundamental reasoning system is not particularly relevant.


a variable of sort "hom(-,A)" represents an morphisms that ends on (codomain is) A



How does z3 even encode types to it's egraph. The types and arity just become part of the function symbol?
Yeah, you could intern the whole thing. arity, string and types


2 tricks:
1. Using the morphisms ~ function. Associativty axioms replaced by function composition. 
2. Using Z3 sorts as objects
3. brute force object expansion.


Interesting example: two symbo0ls a b and they commute. Each element of this monoid is isopmorphic to just a pair of 
naturals.
Can we prover (2,2) + (2,2) = (4,4)?



Metatheories ability to canonicalzie dynamically might be very useful.




# A More Naive EGraph

I know that a significant fraction of Julians worship at the shrine of performance. This is not my default shrine. I still feel like most problems I encounter in my hobbies and work are limited by how difficult the are to phrase and solve even naively, and once that is done performance is 9 times out of 10 not an issue. If it is, then it is time to tweak and reconsider. This is of course informed by my problem domains, that I'm rarely trying to build libraries for others, and the fact that I leverage a massive, mind boggling raft of tools built by people who are deeply concerned about such things, and, uncharitably, that my work does not matter to anyone.



Alessandro Cheli (who is a dynamo of energy) has been building a package called Metatheory.jl, which includes a more feature complete and optimized egraph implementation written in Julia than the one I've described in my blog posts. In addition, my understanding is he's trying to take homoiconicity seriously.

So the version of egraph I'm about to describe to you is not my recommended one, unless you're in a time crunch maybe. Nevertheless, because of it's simplcity, I think there is more conceptual clarity to it.








Or flip something out of the trie to put it in the egraph.


https://taliasplse.wordpress.com/2020/02/02/automating-transport-with-univalent-e-graphs/ 
Talia had a blog post?

Egraph notebook from allssadro

https://colab.research.google.com/drive/1tNOQijJqe5tw-Pk9iqd6HHb2abC5aRid?usp=sharing#scrollTo=zikCWjHH14YH

Ed Yang's egraph in python 
https://twitter.com/ezyang/status/1340507843292770306?s=20
https://gist.github.com/ezyang/c3db0e55a7661998c8a66ea8619f1081

Struct
head:
args:
end
 curried in maps.

Term => EClass becomes
Head => (Args => EClass)

What happens if two args becomes unified?
Is that a problem to keep them seperate?


It's kind of nice to not key on something changing under our feet.
It's not so nice that we can't resolve args without checking into the
intdisjointset
Using straight up pointers we could be pretty fast.
No. It's hard to make an indexing structure that respects the equivalence relation

If i used fixed size tuples in an array, 
Then it could be pretty fast in a certain sense.

Dict{:Symbol, Array{  Tuples{Args, Class}  }}

The product equiavlanece class? Yes.


merge(E,E) = just append arrays
normalize(  ) = for each symbol
        double loop check? Insufficient since we merge classes
        if we get a match .

Wait. That normalization is congurence colsure?
If all the arguments are equiavlanet, then the terms itself is equivalent.

0, unary and binary can get you pretty far. Maybe everywhere
With precompilation

struct Egraph
unionfind :: IntDisjointSet
constants :: Dict{Symbol, Vector{ Int64 }}} # IntSet?
unary:: Dict{Symbol, Vector{ Tuple{ Int64, Int64  }  }}
binary:: Dict{Symbol, Vector{ Tuple{ Int64, Int64  }  }}

abtriary?::Dict{ (Symbol,arity Int64)   , Array{Int64, 2}}}
parent_sym?:: Dict{Term, :Symbol}

end


Could keep the vectors weakly sorted?




Metatheroy.jl and alessandro
Matchcore
He's using Expr. Fine. I still don't really see how 
RuntimeGeneratedFunctions.jl
The world age problem - modality?


Perhaps a mistake was trying to match catlab syntax as much as possible
From haskell, I know many type parameters are inferrable.
Inferrable data in some sense should be kept out of the syntax tree. They just gum it up.
I got bit exactly by this when working with a theorem prover whose mechanism was out of my control
Forward reasoning on forall id(A).f => f because it could instantive f with a nonsenical type unless guarded.
I still can't hel but feel my original opinion in my first pose was essentially correct

Catlab annotates more than Haskell does, but it is not fully annotated either
It relies on type inferrence
We could add perhaps inferable annotations to catlab.
We also want a de-elaboration for the rewrite system?
Stupid algo: try to remove parameter, run inferrance. If it comes back something?

I feel like we don't need types. The rewrite rules respect the typing. Preservation.




id(A) the A is unnecassary. there is always an id that works.
Unification

If the translation from Catlab is nontrivial and not general purpose for all GATs, that takes a lot of bite out of working in julia in the first place. I might as well just stick to native rust.




A special patern for assocaitve rules.
Have rerwite rule comp/2( A comp/2(B,C)) => comp/3( A,B,C) # normalizaes associativty


Allow matching for neighboring positions in term
comp/n(... ,  X,Y, ... ) => 


2 obvious tasks
Make pattern matching fast
actually try to apply to catlab or some other domain?


http://taktoa.me/eqsat/Thesis.pdf remy gldschmit's bachleor's eqsat
https://gist.github.com/ezyang/c3db0e55a7661998c8a66ea8619f1081 yang python egg



In an application where we are trying to do equational reasoning, we have some pile of universally quantified equations like $\forall x. x + zero = x$ .
The e-graph is storing ground terms, ones that do not represent a universal quantification. The e-graph stores the fact $seven + zero = seven$ and $two + zero = two$ separately even though these are instantiations of the same underlying fact.

A natural approach to equational rewriting is to turn your equations into rewrite rules, which are a related but distinct thing. Rewrite rules pattern match a left hand side and replace it with a right hand side. 
Rewrite rules have an asymmetric flavor between the right and left hand side, whereas equality is more symmetric.
Applications of rewrite rules do no necessarily commute. Applying rule 1 and then rule 2 is not necessarily the same as applying 2 then 1.
One can then apply in some order the rewrite rules, hoping for the best, or maintain a set of all terms reachable.


SymbolicUtils arranges its matchers to take an expression, a dictionary of already known bindings, and a callback function that takes a new dictionary and the number of elements matched. Here's a snippet from the library for comparison.

[link](https://github.com/JuliaSymbolics/SymbolicUtils.jl/blob/cd18c76fd09078c38393b398e681329f257ecfe8/src/matchers.jl#L1)
```julia

#### Pattern matching
### Matching procedures
# A matcher is a function which takes 3 arguments
# 1. Expression
# 2. Dictionary
# 3. Callback: takes arguments Dictionary × Number of elements matched
#
function matcher(val::Any)
    function literal_matcher(next, data, bindings)
        islist(data) && isequal(car(data), val) ? next(bindings, 1) : nothing
    end
end
```


Related Libs:
* SymbolicUtils
* Match.jl
* MLStyle.jl

Make egraph generic like egg by implementing in terms of a children and istree function.
Kind of how symbiolic utils does it.

end

generic egraph over anything that implements istree yada yada. call getchildren(::T) rather than .args
children!() tpo update children
children
Basically converts it to


$\forall x. x + zero = x$ becomes 

The equations that produce these equivalences

In application to finding new rewrites, we need to be adding new equalities to the EGraph.





Duality
If you reverse all edges, DAGs remain DAGs.
Unification propagates downwards
Congruence closure propagates upwards

What if we reversed the dag and hash consed all the parents? How similar would congruence closure look like to unifacation

Hashcons Ids vs union find ids. "Fundamental" indirections. The catlab people have convinced me that there is some fundamaenetal character to the indirection that occurs via foreign keys inb databases. So should we too consider there to be a fundamental character to the Ids?
memo :: f(Id) -> Id. Set of endofunctors f on Id? 
A unification relation ~ ( term(x) , otherterm(x) ) . The signatures of the two don't have to match, but the variable sets do. Whereas the opposite is true of composition.
 f Id  <-  Id  ->  g Id  ~~~~ g Id2 <- Id2 -> h Id2.
 Pullback gives Id3 and equivalence set of Id1 Id2.
  Maybe consider the hash cons version?   Id <- Id -> Id
  the met parts perform union [ 2,6,8,1]   [2,5,7,9,5,3]
  No it makes more sense going the other way.
    Stuff -> EquivClas <- Stuff   union find
    [1 ,4,5]   
    Then 
function compose_cospan(f,g)
   unionfind = IntDisjointSet( max(f.apex, g.apex))
   for (x,y) in zip( f.right, g.left)
     merge(x,y) 
    end
    newleft = find_root.( f.left)
    NEWRIGHT = find_root(g.right)
    # maybe a normalization step to return to a range 1..Nequiv_class
    CoSpan( newapex, newleft, newright )
end

It does seem like this makes sense. I dunno what you do with it.
I mean, a pushout _is_ union right?
This is in catlab under colimit.
Does this suggest that maybe I should be implementing EGraphs as a CSet?
There is this complicated schema of Equiavlanece nodes and hash Ids.
    [1,56,7,8,  ] 


EGraphs as a CSet
objects:
EClass
FunHash

morphisms:
1 per function symbol
Maybe functors? Takes multiples EClass

congruence closure does feel like some kind of universal property. It's the largest relation under something

If function symbols are morphisms,
then They can be represented as n-d arrays on the available equaivlance classes.
It avoids the need for a hashmap. At the great expense of being able to be less lazy?
We need like a lazy sparse array. That uses 0 to denote uncomputed.
But a hash table is a lazy sparse array
I guess we could have 1 hash per function symbol. Since we always know the head.
Yea, these forms don't seem useful, but it's an interesting persepctive.

A data structure is a lot like a database

I guess the other interesting takeway that one might have is the other direwction
A hashmap can be like an avluator. memo[ f x y z ] = result.
memo[f x y z] ~ curry ~ memo[f][x y z]
So we don't have to make the correspondence morphism = array

So, where to next?
3 roads.

- implemente pattern matching in z3py
- implement pattern matching in julia
- bind to egg

Egg reference the Z3 macthing paper nad the simplify matching paper
"
E-graphs and E-matching. E-graph were originally proposed several decades ago as an efficient
data structure for maintaining congruence closure [Kozen 1977; Nelson 1980; Nelson and Oppen
1980]. E-graphs continue to be a critical component in successful SMT solvers where they are
used for combining satisfiability theories by sharing equality information [De Moura and Bjørner
2008]. A key difference between past implementations of e-graphs and egg’s e-graph is our novel
rebuilding algorithm that maintains invariants only at certain critical points (Section 3). This makes
egg more efficient for the purpose of equality saturation. egg implements the pattern compilation
strategy introduced by de Moura et al. [de Moura and Bjørner 2007] that is used in state of the art
theorem provers [De Moura and Bjørner 2008]. Some provers [De Moura and Bjørner 2008; Detlefs
et al. 2005] propose optimizations like mod-time, pattern-element and inverted-path-index to find
new terms and relevant patterns for matching, and avoid redundant matches. So far, we have found
egg to be faster than several prior e-graph implementations even without these optimizations.
They are, however, compatible with egg’s design and could be explored in the future. Another key
difference is egg’s powerful e-class analysis abstraction and flexible interface. They empower the
programmer to easily leverage e-graphs for problems involving complex semantic reasoning
"

Term Indexing - Chapter 26 of the Handbook of Automated Reasoning
Data strucures - 
 - Trees or dags. Aggressive sharing vs hash cons. Nelson Oppejn 1980
 - Flatterms. flatten out tree into preoder traversal. Possilby with skip pointer
  - Prolog terms


  - automata based
  - Code trees 


String based indexing - idea: convert patterns into approximate string matching pattern

position sdtrings. We can lay out the terms in some sequence, let's say a preorder traversal. In addition can annotate with positions
This does actually remind me of Code2Vec

https://link.springer.com/chapter/10.1007/3-540-62950-5_59 shostak congurence as a completion algorithm

https://www.microsoft.com/en-us/research/wp-content/uploads/2016/12/krml253.pdf - leino pit claudel

It seems like having a slow but interpretable e matcher would be helpful. 


bjorner and de moura good ematching
prolog - warren machine
Avbstract machine
 pc - current instruction ? weird.
 reg[] - storing ground terms
 bstack - backtracking

```haskell
type Symbol = String
data Machine = 
  | Init Symbol Machine
  | Bind Int Symbol 

data State = State {pc :: Int, bstack :: [Machine] , reg :: [Term] }

cont (Init m) = m

run :: Machine -> State -> State
run (Init f ) { r = [Term f args]   } = s { reg = args  }

```



code trees


Path indexing<|MERGE_RESOLUTION|>--- conflicted
+++ resolved
@@ -5,15 +5,34 @@
 title: "EGraphs Part III "
 ---
 
+semi-naive ematching
+applier should return (Id,Id) tuples and also Id of new nodes generated.
+This is the fresh information.
+
+I should try building a datalog.
+Maybe take a particular datalog program and write it out.
+
+
+congruence closure as an axiom in the theory.
+f(x,y) = f(z,w) :- f(x,y), f(z,w), x = z, y = w.
+seminaive based on an update to one of the equations on the right hand side.
+
+parents(x,f(x,z)).
+parents()
+ :- x = z, parents(x, f(x,X)), parents(z,f(z,X)).
+
+all tables should only be maintained modulo equality. Stock souffle does not do this for me.
+
+
+
 Denali and epegs - denali is almost a parallel idea to the uniqson work but from a theorem prover persepctive rather than constraint programming perspective
 
 Egraphs and ematching and instruction selection
 If I did not use any union finding, egraph is a hash cons.
 Ematching is hash cons matching
 
-<<<<<<< HEAD
 egraphs for program syntehsis. That's intriguing. Armando notes and Koppel paper.
-=======
+
 
 Call ematch. Record all matches
 Send off to cover solver.
@@ -98,7 +117,6 @@
 Semi naive seems more dable
 Could I add hashing to souffle to get egglog back?
 
->>>>>>> 95223166
 
 
 "egraphs" for higher homotopy? ports are edges?
