---
author: philzook58
date: 2020-12-06
layout: post
title: "EGraphs Part III "
---


- [Applications and Ideas](#applications-and-ideas)
<<<<<<< HEAD
- [eggsmol](#eggsmol)
- [e-unification](#e-unification)
=======
>>>>>>> fbd63160
  - [Differential / Incremental egglog](#differential--incremental-egglog)
  - [Union Find Groups](#union-find-groups)
  - [Defaults](#defaults)
  - [Egraphs and Terms at the same times](#egraphs-and-terms-at-the-same-times)
  - [CHC](#chc)
  - [refinement typing](#refinement-typing)
  - [Gam |- e => A    A = B](#gam---e--a----a--b)
  - [Interval arithmetic](#interval-arithmetic)
  - [Destructive Rewriting](#destructive-rewriting)
  - [Macro System](#macro-system)
  - [Proof provenance = extraction?](#proof-provenance--extraction)
  - [Proof](#proof)
  - [ASP for ILP extraction?](#asp-for-ilp-extraction)
  - [the chase](#the-chase)
  - [Prolog v Datalog v Egglog](#prolog-v-datalog-v-egglog)
  - [Egglog vs SMT](#egglog-vs-smt)
  - [Egglog vs Flix vs IncA](#egglog-vs-flix-vs-inca)
  - [Gogi](#gogi)
  - [Related systems](#related-systems)
  - [Lattices as egraphs](#lattices-as-egraphs)
  - [Harrop Clauses](#harrop-clauses)
  - [Top down evaluation](#top-down-evaluation)
  - [Constraint handling rules CHR](#constraint-handling-rules-chr)
  - [CAS](#cas)
  - [Quoting out of egraph, reflection](#quoting-out-of-egraph-reflection)
  - [Bisimulation finest partition](#bisimulation-finest-partition)
  - [Typeclasses and Rust Chalk](#typeclasses-and-rust-chalk)
  - [provenance](#provenance)
  - [Semiring smenatics](#semiring-smenatics)
  - [Lambda](#lambda)
    - [Extract and do stuff](#extract-and-do-stuff)
    - [Yinhong let binings](#yinhong-let-binings)
  - [Scoped union find](#scoped-union-find)
  - [Higher order rules](#higher-order-rules)
  - [Semantics of Egraphs](#semantics-of-egraphs)
  - [/](#)
  - [NE graph](#ne-graph)
  - [Egraphs over programs. Program analyiys](#egraphs-over-programs-program-analyiys)
  - [Metatheory and EGraphs](#metatheory-and-egraphs)
    - [Bits and Bobbles](#bits-and-bobbles)
- [A More Naive EGraph](#a-more-naive-egraph)



# Applications and Ideas
Applications I guess
- staged egg
- higher order egglog, skolemization
- A = C - B :- A + B = C. A = Lit(1/C) * B :- Lit(C) * A = B, C != 0 (* Hmm. Recipricating C over and over probably isn't good. *)
- Coq tactic
- Dependent programming proof relevant union find
- Applications: Category theory proving, solving systems of equations, patching compiler
- Lambda terms / binding forms
- efficient encoding to souffle

- instruction matching modulo equality
- xor linked list pointer analsyis
- cos^2 + sin^2 = 1+ interval analysis. Some expression better than others. Tighter interval bounds/
- `pos(x), sqrt(x**2) -> x, neg(x), sqrt(x**2) -> -x`
- x * x -> beter upper bound. Sharing problem

- instruction matching over egraph of cfg. Maybe just a single block
- knot diagrams as braiding algebra? Prove unknot

- Rewrite query to equivalent query for a database. Instruction matching modulo equality.
- any application of the chase. Data migration.

- Carette inspired guarded rewriting. Datalog style fixpoint analysis makes sense
- Reified sets using SMT style union axioms and such.
- Reified lattices in similar way. Lattices defined via generators quotiented by relations

- refinement typechecking a la liquid haskell?
- The "Sub" rule of bidirectional type checking. We can do typechecking modulo equality.

LADDDER benchmakr

Remember my point about Ocaml Set data structure, except `compare` is changing under the hood
Union Find dict.
Lattice ranged dict.

Tuples of union find

https://www.swi-prolog.org/pldoc/man?predicate=dif/2 prolog supports `dif` constraint. Pretty interesting duality to egglog that only supports = constraint
ephemeral union find - how to support provenance?

Could there be an example where egglog is superior to formulog with respect to symbolic execution? In some sense, egglog is a much tighter integration of a piece of smt + datalog. Maybe equational reasoning could see that different paths are equivalent at join points?

[composing data analysis and trasnformation - sorin lerner](https://cseweb.ucsd.edu/~lerner/UW-CSE-01-11-01.pdf)


Dynamic rules and macro based compilation aren’t necessarily mutually exclusive. I think you could call rustc and then dynamically link in new rule. A somewhat complex architecture though https://docs.rs/libloading/latest/libloading/

guy(_,_,)
guy(null,_,)

foo(proj1(guy(null,null)) ) = guy(foo(null) ,null)
Has some flsavor of theory of arryas.
guy(_,_) is a two port graph
foo(proj(a, guy(a,b))) = guy(proj(a, f(a)),b)

named ends. edges kind of are named. Is this better than monoidal style?
dup(_, _,_)
cup(_,_)
Do we actually have cases where signigicant graph rewriing can happen? Graphical linear algebra?


<<<<<<< HEAD
No lattices.
Adts.

what is a constructor

Is this prolog?

Fresh variables that don't come from terms. (Do not exist in the functionally dependent position of any).

append([],A,A) :- A = fresh().
append([X|],A,A) :- fresh(), fresh().


Should foo match a unification variable in the database?

IF I make a python pretty printing frontend, that could be useful
We don't _have_ to use C++/Rust bindings

```python
from dataclasses import dataclass
from typing import Any, Union, List
@dataclass
class Var:
  name: str

@dataclass
class Lit:
  val: Any

@dataclass
class Pred:
  name: str
  args: List[Union[Lit,Var]]

```

# eggsmol

```eggsmol
(relation path (i64 i64))
(relation edge (i64 i64))

(assert (edge 3 5))
(assert (edge 7 8))
(rule ((edge x y))  
      ((path x y)))
```

```eggsmol
; proofs of conectivity are paths
(datatype Proof
  (Trans i64 Proof)
  (Edge i64 i64))
(relation path (i64 i64 Proof))
(relation edge (i64 i64))

(assert (edge 2 3))
(assert (edge 3 1))
;(assert (edge 3 4))
;(assert (edge 1 4))
(rule ((edge x y))  
      ((path x y (Edge x y))))

(rule ((edge x y) (path y z p))  
      ((path x z (Trans x p))))

; We consider equal all paths tha connect same points.
; Smallest Extraction will extract shortest path.
(rule ((path x y p1) (path x y p2))  
      ((= p1 p2)))

(run 3)
(check (path 1 2 (Edge 1 2)))
; Would prefer being able to check
;(check (path 1 2 _))
; or extract
(extract (path 1 4 ?p))

; Get size of tables? Dump tables?
```


```eggsmol
(datatype Proof
  (Comp Proof Proof)
  (Sym Proof)
  (Id)
  (Edge i64 i64))
(relation path (i64 i64 Proof))
(relation edge (i64 i64))

; 2 loops = cylinder.
; loop 1
(assert (edge 11 12))
(assert (edge 12 13))
(assert (edge 13 11))

; loop 2
(assert (edge 21 22))
(assert (edge 22 23))
(assert (edge 23 21))

; vertical edges
(assert (edge 13 23))
(assert (edge 12 22))
(assert (edge 11 21))


(rule ((vertex x))  
      ((path x x (Id))))

(rule ((edge x y))  
      ((path x y (Edge x y))))

(rule ((path x y p1) (path y z p2))  
      ((path x z (Comp p1 p2))))

(rule ((path x y p))  
      ((path y x (Sym p))))

; basic square loops on side of cylinder
(rewrite (Trans 11 (Trans 12 (Trans 22 (Trans 21 p)))) 
         p)
(rewrite (Trans 12 (Trans 13 (Trans 23 (Trans 22 p)))) 
         p)
(rewrite (Trans 13 (Trans 11 (Trans 21 (Trans 23 p)))) 
         p)

; reverse a path. twice is same as original
(rewrite (Sym (Sym p))   
         p)

(rewrite (Comp Id p))   
         p)
(rewrite (Comp p Id))   
         p)
(rewrite (Comp f (Comp g h))
         (Comp (Comp f g) h))



(run 3)
;(check (path 1 2 _))
;(extract (path 1 4 ?p))
(extract (Edge 1 2))
; Get size of tables? Dump tables?
```

```eggsmol
(datatype Expr
  (Mul Expr Expr)
  (Var i64)
  (Lit i64)
)


; regular unification
(rule ((= (Mul a b) (Mul c d)))
   ((= a c) (= b d)))

;(relation false (i64))
; If any Literal make equal to something it can't be, false is derived
;(rule ((= (Lit i) (Lit j)) (!= i j))
;      (false 0))
;(rule ((= (Lit i) (Mul a b)))
;      (false 0))

(assert (= (Mul (Var 1) (Var 1)) 
           (Mul (Lit 1) (Lit 2))))



(run 3)
(check (= (Var 1) (Lit 1)))
(check (= (Lit 2) (Lit 1)))
;(check false 0)
```

```
; injective
;(rule  (eq (Mul (Var x) b) (Mul (Var ) b))     )

; start
; but how do you know when to commit to a particular commutativity?
;(eq e1 e1)
```


```eggsmol

(datatype Expr
  (Add Expr Expr)
  (Neg Expr)
  (Num i64)
  (Var String)
)

(rewrite (Add x y) (Add y x))
(rewrite (Add (Add x y) z) (Add x (Add y z)))
(rewrite (Add (Num x) (Num y)) (Num (+ x y)))
(rule ((= (Add x y) z))
      ((= (Add z (Neg y)) x)))
(rewrite (Neg (Neg x)) x)
(rewrite (Neg (Num n)) (Num (- 0 n)))

(assert (= (Add (Var "x") (Num 2)) (Num 7)))

(assert (= (Add (Var "z") (Var "y")) (Num 7)))
(assert (= (Add (Var "z") (Var "z")) (Var "y")))

(run 3)
(extract (Var "x"))
(extract (Var "y"))
```
(Sub)



There may be utility to special casing no argument relations as bools. But (False 0) is good enough.

preprocessing




# e-unification
Yihong has a point. This makes sense. I should look into it

=======
egglog decompiler -> PEG or RSVD

YOGO - koppel. You only grep once https://www.jameskoppel.com/files/papers/yogo-preprint.pdf
https://arxiv.org/pdf/2204.02765.pdf
>>>>>>> fbd63160
## Differential / Incremental egglog

Incremental egglog. We could perhaps use one of the non union find based encodings?

 note that I think incrementality a la differential dataflow seems like a way to extend the relational egraph ideas to supporting backtrackable / multiversioned egraphs. Connected components is the example I've seen discussed in slides of differential dataflow. Union find is a connected components algorithm and vice versa. Moving the watermark is a way to commit and garbage collect the different egraph versions. There maybe 2 or 3 different notions of "time" that might make sense to us. Time 1: congruence closure repair iteration time 2. rewriting time. 3. external user injection time (say driven by a SAT solver or something).

I have thought that one way to extend to certain higher order clauses would require a backtrackable egraph
consider the higher order axiom (forall x, foo(x) -> bar(x)) -> baz(z). This falls into the harrop clause fragment that is supportable by lambda prolog. Harrop clauses are a fairly natural extension of horn clauses that still support a natural operational prolog-like execution. I am unclear to what degree they are supportable in bottom up.
One way to do this is to add the fact foo(fresh) to the database, then run datalog for a while and see if the fact bar(fresh) is derived.o
If so, cleanup the database before foo(fresh) and add baz(z)
If not (maybe after some timeout) cleanup before foo(fresh)  and don't add baz(z)
These sorts of clauses do actually show up in theorem proving applications of egglog. The specific example I have in mind is that universally quantified things are universal properties of constructions in category theory. (forall f h,  g . f = g . h -> f = h  ) -> monic(g)  is one example (uh maybe with some well typed ness conditions too).
https://www.philipzucker.com/egglog2-monic/
This is admittedly somewhat esoteric.
Rust's Chalk trait solver also supports something like harrop clauses because it has to. https://rust-lang.github.io/chalk/book/clauses.html#type-checking-generic-functions-beyond-horn-clauses 


Another place where backtracking might be useful is tentative alpha equivalence discovery (this is again  kind of half baked thinking) (edited) 
Suppose I had a two term \a. body(a)  \b .body2(b) encoded in the most naive way using fresh variables for every binder
If I suspect that body = body2  I could tentatively set a = b , run congruence closure, and then see if body(a) = body2(b) (edited) 
If so, commit. If not, roll back a = b
body were intended to be metavariables, not concrete terms btw.

lam(eida, eid1) lam(eidb, eid2) , tentatively set eida = eidb , run cong closure, see if eid2 = eid1 . (edited) 
And I rather prefer sum(a,body) and integrate(x,body) as examples since there alpha is all you care about, not normalization or substitution.

They are also related ideas since `\a. bodya -> \b. bodyb -> (a = b -> bodya = bodyb) -> a = b` is kind of expressing the same thing.

Perhaps a scoped union find could do the same here.

But scoped union find is equivalent to 

What about magic setting this? I can't? How do I express tentative a = b knowledge. context I guess.
Goals and Sigma are as much a part of lambda prolog as anything.
Program analysis of lambda prolog. partial evaluation of lambda prolog interp in datalog.
CFA? Something like higher order functions is happening. We could truncate context at k.
In ordinary datalog maybe. But union find equality is not easily contextualized? Or is it? Scoped union find or internalize union find into a parents table. Ephemeral UF of yihong.


In mundane prolog, the program is a fixed entity.

(a = b -> bodya = bodyb) as a closure or defunctionalized?

modus ponens ctx -> foo(ctx, a) -> 

herbie
chr

seminaive and monotoncity?


egglog without existential - consider semantics. Must be realted to partial equivalrence relation over atoms

Related semantics of eggog to the expanded version with quadratic eq table?


partial functin to unit is _=_

examples

extraction you have give what are constructores

monotonicity is what you need for soundess of derivations
hmm. Is this true?
Well in a sense.

egglog functions for lattice tables



## Union Find Groups
https://youtu.be/KxeHGcbh-4c?t=1424 group action on union find edges... Hmm.
Supports permutations not on the nose. (commuting)
Is associativity a group? Not really I don't think. It's something else.
braiding?
A different extension of UF from scoped.
http://poj.org/problem?id=2492 a bug;s life
Not very politically correct now is it

1 != 2
2 != 3
1 != 3

1 (+1) = 2
2 

g(1) != g(2)
g(2) != g(3)

permutation group?
swap(1,2) = swap(2,3)

start with full graph. Delete edges. Are there two connected components?

male(1) = female(2)
female(1) = male(2)

but do not state which is true.
Are there two connected components or one? (true and false statements)


gender(a) != gender(b)
In a closed universe of choices, a != b is the same as   and ((gender(x) = opt1) != (gender(y) = opt))
which is the same as  /\ or(gender(x) = otheropt)
If we make gender(x) = otheropt as a proedicate   is(x,opt) or isopt(x). The relational form of the function gender.

isopt(x) = isopt(y,)

and (isnot(x,opt) = is(y,opt))

male is isnot

notmale(1) = male(2) but we don't know if true
male(1) = notmale(2)

not is a group though

not(female(x)) = female(y)

1,swapgender is group

indeed if swap(x) = y, then x can't possibly be y if there are no fixed points of this transformation.


gender(x) = male
internalizing the relational lifting:
gender(x,male) = true :-: gender(x) = male.
gender(x) != male ----> gender(x,male) = false 

gender(x,female) = true :- gender(x,male) = false.


// LEM
eq(x,true) :- eq(x, false).

x = a :- eq(x,a) = true.


Generalizing 
color(x,green) = true :- color(x,red) = false, color(x, blue) = false.
color(x,blue) = true :- color(x,green) = false, color(x, red) = false.

This is like my datalog coloring problem

 :- notcolor(x,red), notcolor(x,blue) 

notcolor[x,c] is like color(x,c,truthvalue) which is modellable in datalog. Whetger i choose to fuse it with the predicate name is up to me. This is very similar to magic set binding pasttern fusing.

The bugs are in two clans

a fights b

```souffle
// Shark vs Jet predicate
.type clan = Jet { x : bug} | Shark { x : bug}
.type bug <: unsigned
.decl eq(x : clan, y : clan) eqrel

.decl fights(x : bug, y : bug)
fights(1,2).
fights(2,3).
fights(1,3).

eq($Jet(x), $Shark(y)), eq($Shark(x), $Jet(y)) :- fights(x,y).

// There is a traitor if there is a bug that acts as a shark in one situation and jet in another.
.decl traitor()
traitor() :- eq($Jet(x), $Shark(x)).

.output traitor(IO=stdout)

```
This encoding isn't as pleasing. Male and female is quite easy to explain unfortunately.

and other permutations.

For finite sets, we can label with permutations?
no.
color(x) = cycle(color(y)) is a different atatement than color(x) != color(y) (a stronger statement)

groupaction(a) = groupaction(b)

not is a group action.


notgender(x,male)


single bit field in union find

The permutation group of size 2 is exactly the action of {id, not} on booleans
{true -> false, false -> true}.

Every function can be lifted to a relation via reflection
f_rel[X,A] = true :- f[X] = A.
f[X] = A :- f_rel[X,A] = true.

Disequality statements can be macro expanded to statements on the relations
x != y  ----> x_rel != y_rel ---> x_rel = not(y_rel)



Alternatively, these true/false/eid fields can be in every function symbol



permutation groups can act on powerset lattices.
Act on filters?
They don't move between layers of the lattice though.
Up and down powerset lattice. upper and lower bounds. ??? Lower bound is single element?
Intervals of sorts. must be in the set, can't be in this set? Complements of each other sort of.

polytopes? Simplices?


concrete example

```
// 3 queens
//queen : int -> int
// function from column to row of queen
queen(1) != queen(2)
queen(2) != queen(3)
queen(3) != queen(1)
```

```
// queen_rel : int -> int -> bool
queen_rel(1,y1) = not(queen_rel(2,y2))
queen_rel(2,y2) = not(queen_rel(3,y3))
queen_rel(3,y3) = not(queen_rel(1,y1))

y1 = queen(1)
y2 = queen(2)
y3 = queen(3)

queen_rel(X,Y) = true :- queen(X) = Y.
queen(X) = Y :- queen_rel(X,Y) = true.

```

```
add(x,y) != num(0)
--->
add_rel(x,y,add(x,y)) = NOT(num_rel(0,num(0)))
```


Y = div(Z,X) :- mul(X,Y) = Z, X != num(0).

num(0) != num(1)
num(1) != num(2)

Does this imply num(0) = num(2) by the encoding?

num_rel(1, num(0)) = false.

```
// queen_rel : int -> int -> bool
queen_rel(1,y1) = not(queen_rel(2,y2))
queen_rel(2,y2) = not(queen_rel(3,y3))
queen_rel(3,y3) = not(queen_rel(1,y1))

y1 = queen(1)
y2 = queen(2)
y3 = queen(3)
queen_rel(X,Y) = true :- queen(X) = Y.
queen(X) = Y :- queen_rel(X,Y) = true.
```


and vice versa
queen_rel(1, queen(2)) = false.
queen_rel(2, queen(3)) = false.
queen_rel(1, queen(3)) = false.



## Defaults

do we want to have complete lattices.
What is the default value

Default value could be metavariable

I've been tinkering with a prolog/CHR encoding of egglog and in that case defaults being unification variables is by far the easiest thing to do and not costly since the host language has them. But it does seem like a pain to do it in the rust implementation

If unification variables can point to constants then we don't need the `Num` constructor.



## Egraphs and Terms at the same times
Max: Log table and materialized caonicalized version. A different flavor of the two table idea. I'm not particular convinced it's the same thing. The egraph log doesn't really let you talk about terms?

You need both terms and egraphs. Without the egraph union find action, we just have a hash cons. During extraction, we'll want to be using the term version.
If you used a min lattice for example rather than "spooky" union find, that is a hash cons, where we just ignore the version that has a high id for some reason (because of failure to check properly probably.)

I'm kind of thinking that when we define "datatypes", we need to generate two different things. Egraph like tables and hash-cons like tables add_egraph : eid, eid -> eid  vs add_hash : int, int -> minlattice Hash-cons tables would let us talk about terms, which could be attached to eclasses via lattice mappings. Another way of looking at hash cons tables is that their output ids use min-lattice rather than spooky union find "lattice".  Another thing that I think is useful is to "downcast" eclass ids to regular ints, like how the max-lattice could be downcast to an int. I suspect but do not see clearly that with that capability, it is possible to record the equivalence proofs using a regular table instead of a fancy union find (upon every discovery of a new equivalence, record that tuple. This is basically what gets recorded in proof producing union find anyway. Reconstructing the actual proof path seems like it could be expressed as a datalog query itself since UF is used for connected components, proof of connected components is a path, and _the_ classic datalog query is for paths) , avoiding my concern about yihong's "no global union find" version.

It might be desirable for the hash cons table to be garbage collected in some sense. It might also be better to just use a regular hash cons 

The hash-cons / egraph table distinction fell out naturally in the souffle encoding where add(x,y,z)  was the egraph table, whereas $Add(x,y)=z . Hmm. This is not right. We put eclass ids into $Add().

There does have to be an injection of terms into eclassid
inj(tid , eid)
There is a natural table injecting term_ids into eclass_ids, and in principle nice versa, although the opposite direction easily becomes an infinite table

Another way of talking about this is that in ordinary datalog you can make an eq relation
eq(x,y) :- eq(y,x).
eq(x,z) :- eq(x,y), eq(y,z).
Asserting any equality to this relation then gets completed with transitivity and symmetry. Instead you could model this in "edge path" style by asserting discovered equations to eq_edge
eq(x,y) :- eq_edge(x,y).
In souffle and in egglog,eq is done with special data structures, but it is still possible to keep eq_edge for the purposes of recording data.




## CHC
If constraints are egraph constaints.
You need it to satruate though. Wouldn't this alrady be the obvious thing for an smt solver to do?

reach() :- reach()

equational theory over state.
Why would you have this?
Boolean operations I guess.

Why would loops ever terminate?

## refinement typing
I have another possible application related to the hindley milner one yihong did. I've been encoding bidirectional typing into souffle and I suspect something interesting could be done using egglog in the ever mysterious chk-syn rule. Page 3 https://arxiv.org/pdf/1908.05839.pdf This is also the rule where refinement typing puts the smt subtyping query, so there is some relationship there. https://arxiv.org/pdf/2010.07763.pdf pg 15
Gam |- e => A    A = B
-----------------------
    Gam |- e <= B

Maybe refinement typing could be done directly. Not sure. The resulting verification conditions are horn clauses i think? Not sure if that is good enough.


infertype as a partial function
I have been considering using option to represent the binding patterns ofmagic set.
infertype
checktype

Hmm. Doesn't really match does it. No, maybe it does


## Interval arithmetic
Does anyone have an example where rewriting makes an interval more precise?
white_check_mark
eyes
raised_hands



The really simple one was cos^2(x) + sin^2(x) -> 1 takes [0,2] to [1,1]
yeah, that's good. just looking for some easy tests
For that matter x * x -> x^2  also works. if x was in [-1,1] the lhs is [-1,1] whereas the right is [0,1] if you consider squaring as a primitive interval 
You want to rewrite to fused ops you have primitives for (edited) 
ah that's a good one
But it isn't clear how to get your way there, hence egraphs
you dont even have to fuse, you can just have a different rule for lo(x*x)
And the same pieces might be parts of two different fused expressions (I think) (edited) 
Hmm. I don't think I understand the lo(x*x) thing
Oh...
Interesting
you don't need a square ast node at all
I see.
That's cool
you can just have a rule for lo(x * y) and lo(x * x)
Very cool.

S U B S U M P T I O N
Also maybe  div(y,x), posnegzero(x)  could have a good rule

You could also maybe encode hi(x) = sqrt(n) :- hi(x*x) = n (edited) 
Back driving expressions

And so on hi(x) = a - b :- hi(x + y) = a, hi(x) = b

https://juliaintervals.github.io/pages/tutorials/tutorialConstraintProgramming/
https://juliaintervals.github.io/pages/tutorials/tutorialConstraintProgramming/
Hmm. I wonder if we could make a lattice out of taylor models. That'd be fancy
I'd guess the join of two upper bounding polynomials would be the polynomial that stays above both at all points (of the domain of interest) and minimizes some objective. some variant of a sum of squares optimization (edited) 


An example where there isn't a best thing to do in regards to rewriting?
For assoc and comm you'd want them all. You should just group together like terms.

(x >> 2)

(a * 2) / 2




What about floating point reasoning?


Ok I might have an example where it starts to get hairy to arrange a destructive rewrite simplifier to do the best thing every time
white_check_mark
eyes
raised_hands



consider (a + b)(c + d). Should it be expanded?
(a + b)(a + d) should if we can recognize  a*a as a special sharing case. There is not sharing in the factored form (edited) 
(a + b)(b + a) shouldn't. We can commute, and then recognize a sharing at a larger level , which gives better bounds
Ok so maybe the rule should be canonicalize every factor, pair up, and then expand the pieces that don't share up. But that rule is messy to express and questionable. You might just need to keep patching it
I think running these with all variables as [-1,1] is sufficient to demonstrate the difference
Also partial expansions. (d + (b + e))(d + e). Finding the sharing here with destructive rewriting is hard


Herbie Use rationals

.decl exact(e : Expr, v : rational)
.decl approx(e : Expr, samplenum : unsigned, value : float)
approx(e1, i, v1) <= approx(e2,i, v2) :- eq(e1,e2), exact(e1, v), abs(v - v2) <= abs(v - v1).

.type rational = [n : number, d : ]
Yeah. Not particularly gonna be better than floats.



## Destructive Rewriting 
CHR
Linear Logic programming


"pruning", destroying entire eclasses? Or never put stuff into "dead" ecalsses. You don't want to both making num(x,a) equal to anything else. It's a really good term.

## Macro System
scyrer has some work to allow embedding. That's infriguing.

https://stackoverflow.com/questions/14459647/is-it-possible-to-generate-and-execute-rust-code-at-runtime

Relatedly : user defined functors.

Prolog style macro system. We could use egglog itself to compile egglog programs? Kind of makes sense.


Use guile? Seems kind of an insane dependency.
Maybe having the master program be racket or whatever and just expose a C api everyone can use.
Then you could use normal racket macros.

Prior datalog API:
- Souffles C api. Pretty basic. There are relations.

It's really hard to have good coupling to rust features but also be portable.


Martin mentionedFortress rewrite rules and Rel uses higher order compile time stuff inspired by hilog?
Flix has its own language.
Embedded datalogs of any kind can construct programs
Souffle has CPP

Many transformations are embedding this or that concept to stock datalog features. If you want that to be a macro system so be it.

That the souffle _compiler_ is written in C++ seems kind of insane. But they would have a 2 language problem.
A bytecode intepreted datalog.

## Proof provenance = extraction?
initiaitng the egraph
var("x",1).
var("y",2).
add(1,2,3) :- var("x",1), var("y",2).
add(3,1,4) :- var("x",1), add(1,2,3).

Consider the following methodology for initiating the egraph. In some sense we're only allowed the make add(1,2,3) because 1 and 2 are already in this egraph.
var("x",1).
var("y",2).
add(1,2,3) :- var("x",1), var("y",2).
add(3,1,4) :- var("x",1), add(1,2,3).

The souffle proof of add(3,1,4) would exactly mirror the "term" that we put in eclass 4
I suppose what I'm doing is associating a grounded rule with every node in the original term.
rather than just a grounded fact.

proof of smallest cost analysis = term. If you ignore the parts of th proof of how the terms got there

magic set for top down extraction.

rel height(x,h : lat) | x -> h.
needheight(x), needheight(y) :- needheight(z), add(x,y,z).
height(z, min(hx,hy) + 1) :- needheight(z), add(x,y,z), height(x,hx), height(x,hy).


// needheight ~ reduciable
needheight(fx) :- app(f,x,fx), lam(v,b,f).
action@insert(t) :- redexp(fx), extract(fx, t).


Grounded rules are proof steps.
That's why the provenance thing worked. A rule name + missing variables plus what was in the head.
You could also make a new rule to record the rule. This is perhaps somewhat wasteful however.
rule1(a,b,c) :- body1().
head1(a) :- body1().

Or! Any usage of head transform into one of the usagees of rule
foo(x) --->  { rulefooheahd() ; rulefoohead() ; rulefoohead() } 
Then you don't need structures. But then you need...

These rules are enough to construct the grounding of the program?
Well, the tables were also in the absence of negation.

## Proof
(i,j) tuples for each equality

explain(i,j).
```
$Eq(i,j)
.decl explain(i,j)
.decl eq(i,j) eqrel
```
eq is closed under trasnitivty
explain isn't
```
eq(i,j) :- explain(i,j, r).
explain(i,j, $AccoL()) :- 
explain(i,j, $AssocR()) :-
explain(i,j, $Comm()) :-

explain(i,j,$Cong()) :- // congreunce 

```
eq is bottom up, but then upon solution, we can extract explain top down.


In egglog0 I could record proof trees as an etxra parameter. this is just like my prolog theorem prover.
Can enforce equality of proofs for compression.

## ASP for ILP extraction?
I've become more intrigued by the plausibility of using ASP solvers for extraction. Deeply integrating ASP techniques or semantics takes us wildly out of scope, although might be possible. But instead, if extraction is stratified after eqsat, one could print out the normalized egraph database directly into an input file for clingo.
```
num(4.8, 0).
num(754.3, 1).
add(1,2,4, analysis_res_1, analysis_res2, ...).
% and so on
```
And then write the clingo constraint program that operates over these base facts. Alternatively instead of printing this file could use rust bindings: https://github.com/potassco/clingo-rs . See for a flavor of the splitting between the program clauses and the incoming data this graph coloring example https://stackoverflow.com/questions/41191313/asp-clingo-splitting-graph-to-n-cliques .
ASP is a hyper expressive language for optimization problems involving constraints for things like graph coloring, cliques, subset cover or hamiltonian cycles and other things and it feels like it would be a fast way to write strange custom extractions. There seems like relatively low impedance mismatch between the egglog and clingo compared to other optimization methodologies like CSP or IP because they are both rooted in logic programming and relations. Having said all that, I don't know to what size clingo scales, I don't have an example where such sophisticated extraction is warranted, and I'm not 100% sure I know what an extraction encoding would look like.


Kind of related thing one could do is take the grounded eqsat database and encode it into a sat solver. We're not trying to compete in the same domain as sat solvers though. And what do I really mean by this? What kind of boolean logical structure am I considering?
  horn clauses 
+ quantified boolean formula without equality? forall x, f() \/ f() = f() \/ \/ \/ 
It has a flavor of ackermannization. Could only ever return unsat?

Maybe this is just a bad SMT solver.
It's like reversed though. SMT solvers are SAT with theories laid on top. This is EqSat with SAT laid on top.

Remy points out that MIP solvers are awesome. No objections here.

How does ILP work? You get an integer variable for every enode? You make linear constraints that... something?

## the chase
Would it be fair to say that ordinary datalog itself is the chase over full dependencies?
https://dl.acm.org/doi/pdf/10.1145/1514894.1514897 Datalog+- a datalog framework supporting TGD and EGD. A theory, not implementation paper?
A slightly more recent talk http://people.scs.carleton.ca/~bertossi/talks/introAlgsDat+-(16)Pruned.pdf
A thesis on the chase of datalog programs I haven't found the full version of https://www.proquest.com/openview/665c3cbe7753bef1a57a2ccc7bbdb775/1?pq-origsite=gscholar&cbl=18750&diss=y
The chase of datalog programs - ProQuest
Explore millions of resources from scholarly journals, books, newspapers, videos and more, on the ProQuest Platform.
What do you mean by full dependency? Datalog is a chase that only supports tgds
I was reading the Alice book and it was terminology I haven't seen anywhere else yet. Full dependency was rule without existential in head.
Chapter 10 http://webdam.inria.fr/Alice/
Also very interesting that they mention the EPR class of formula
https://twitter.com/SandMouth/status/1464685169214951426?s=20&t=faU6J4XGjpXRLQNoQeJx1Q@SandMouth
Is EPR kind of sort of datalog? The lack of function symbols is pretty similar
Yihong replied he had asked the same question
My impression of what is considered "datalog classic" is that it didn't include TGDs, but any actual datalog with a counter, or integers, or adts probably does.
Is the chase an operation over the actual tables, the schema, queries, or all of them depending on the context?
The chase for Egds involves picking one variable and substituting it into all occurences. This is the naive implementation of unification?
And by variable maybe i mean "labelled null"?
Amusingly, the only way the chase is making sense to me is basically saying "the chase is egglog" rather than "egglog is the chase"
Given my relatively poor database background


So for ephemeral union find, how do we track proof. When we do chase step, we must record it somewhere for provenance

graal https://graphik-team.github.io/graal/papers/graal-ruleml2015.pdf The graph of rules. You can check if rules can unify?


## Prolog v Datalog v Egglog
What makes 

prolog is structural unification g(_) = f(_) can never succeed
Modeling egglog using CLP, adding constraints of equality to and egraph can never fail.

Max has been limitting in the head.

## Egglog vs SMT
Is egglog jyst a bad smt solver wihout dijsunction?

## Egglog vs Flix vs IncA

union find is lattice
join() = parent if in same 

lattice that's changing


lattice in input position? Because eclass id are in input position

dynamic lattices - dpeendent lattice

forall,  -> L a dependent function
A dependent relation?

A lattice that depends on a table.

Hmmm. 

the lattice type also move monotonically

other latic

on the query side flix goes both ways


chase = 

join is spooky
meet is findparent

body vs head
fd output vs input

Why is sort allowed in both, but lattice allowed in 

partial lattice


subsumption semantics

"Everything is a pointer to a pointer to an element of the powerset lattice!!"

"dynamic typeclass"
You could do this in ocaml. This was my point about Set.t with a global thing.

typeclass Lat L {
  join(x,y,z) :- parent(x,y).
}

flix + trees

Is partitioning 


We could probably build a union find using lattices. Of course. Yes.
Remy points out that this does not normalize enodes however.
So this "lattice in negative position" thing is meaningful.

parent()

```
parent(number, maxlattice).
parent(i,k), parent(k,i) :- parent(i,j), parent(j,k).
parent(i,j), parent(j,i) :- findsomethingstbeequal(i,j).
```

I actually thingk the lattice concept is a red herring.


Dependent prolog datapoint - Twelf.
Dependent vs not and lambda vs not seem like distinct axes. Given that lambda prolog has lambda but is not dpeendeltly typed.
A datalog twelf?

type("parent", symbol, symbol).
constructor were named rules


Calling something a lattice macro expands a join relationin the right spots.
This join relation could be intertwined. And really has to be because of demand drivenness



## Gogi

we can have exists, but ONLY in functinally dpenednet position (at least one)
A subclass of TGDs




## Related systems
See datalog notes
datafun, flix, rel
DDlog 
propagators
lvars?



## Lattices as egraphs
Datalog for Things without canonical forms. Then egglog is key.
What don’t have obvious canonizing rewrite systems? Groups. Lattices. Given as generators module equations. Why would I do this?
Oh that’s cute. If we want to internalize lattices egglog might be good? but the lattices we talk about aren’t equalitional presentations.


This might be interesting. Hash-consed points-to sets https://yuleisui.github.io/publications/sas21.pdf , I think they are saying that storing all the indexed points to sets as relations is highly redundant, when really you want to store a foreign key to a points-to-set table, memoizing the sets. This foreign key is kind of a reified set identifier. I think one could consider an uninterpreted function based representation of sets (union s1 s1), (sing x), etc  https://z3prover.github.io/api/html/ml/Z3.Set.html https://stackoverflow.com/questions/17706219/defining-a-theory-of-sets-with-z3-smt-lib2  and giving egraph rewriting axioms for union associativity, commutativity  etc. These union egglog enode tables are very similar (identical?) to their operation memoization tables. It's kind of an interesting angle to reifying sets as objects in datalog. Although I have some other ideas of how to do this that don't really require egraphs (I'm currently very tickled by the idea of hash consing patricia tries).

Stack OverflowStack Overflow
Defining a Theory of Sets with Z3/SMT-LIB2
I'm trying to define a theory of sets (union, intersection etc.) for Z3 using the SMTLIB interface. Unfortunately, my current definition hangs z3 for a trivial query, so I guess I'm missing some ...


Martin Bravenboer  33 minutes ago
We tried that too in Doop but it didn't perform well at the time. It's super performance sensitive. I think it'd be better to implement compression in the underlying database system, which would also be more declarative.

Martin Bravenboer  32 minutes ago
It's similar to the idea behind the bddbddb points-to analysis work, which used BDDs for compressing the points-to sets.

Martin Bravenboer  31 minutes ago
I don't recall what method we used, sorry  (>10 years ago ...). It was not sophisticated so maybe it can be done better yeah.

(speculative shadowy idea) Maybe one could write BDDs also using egraph rewriting powers. It'd be interesting to have a system that has both relational and bdds available (if bddbddb didn't already have this. I'm not familiar with it's details)

Martin Bravenboer  28 minutes ago
It's very sensitive to variable ordering, so for it didn't work great for representing all relations (as in bddbddb). But some controlled usage may be fine yeah

There is something pleasing about the user level simplicity of defining their own set representation equationally even if it may not be as performant as a custom extension of some kind. One could say something similar of datalog based analyses in general.
In a related meta direction, one could consider defining a lattice equationally rather than as functions (join is an uninterpreted function that is associative, commutative, absorptive, and obeys individual lattice specific equations). I don't have an example in pocket of where this would be useful (e
But in principle, lattices, like many algebraic structure, are sometimes defined by generators quotiented by equivalence classes. In particular non finite lattices
I wonder if it would be useful semantically to attempt to consider lattices as a subcase of egraph mechanisms rather than egraph union finds as a subcase of lattices. I don't know exactly what I mean, but it smells plausible. (edited) 
I suppose you'd have to know that to fix a functional dependency, you need to apply a join uf to the two eclasses. This idea is of some relation to materializing the join function as a table.



## Harrop Clauses
See also higher order rules
Gensym for quantified stuff. But you can't keep gensyming wantonly. So combine with not guard so you only do gensym once.

## Top down evaluation
Why does CLP seem so similar and yet so far? What is up with dif/2
We can express linear equalities, boolean equalities in SLD
We could ackermaize into booleans.
egraph equality can't fail. unification equality can.

Prolog needs a backtrackable union find.




## Constraint handling rules CHR
A question I never had an answer for https://twitter.com/notjfmc/status/1422215450675535877?s=20&t=RyHMtBS3ySaALLC9MuGmUA . CHR afaik are a way of integrating eager rewriting into prolog https://en.wikipedia.org/wiki/Constraint_Handling_Rules (edited) 

http://www.informatik.uni-ulm.de/pm/fileadmin/pm/home/fruehwirth/constraint-handling-rules-book.html
[chr what else](https://arxiv.org/pdf/1701.02668.pdf)

compiler to sql statements. Makes sense.
Multiset rewriting?
- [A More Naive EGraph](#a-more-naive-egraph)


## CAS

Hmm. You know, I feel like egglog is very close to being able to express this concept via a rule already. If you tag terms with context
 foo(ctx2, ?x,?y) = bar(ctx2,?z)  :- foo(ctx1, ?x,?y) = bar(ctx1,?z), ctxs(ctx2), ctx1 <= ctx2  
It is wasteful to some degree. But not obviously more wasteful than just keeping a labelled graph as a disjoint set datastructure
If we can store lattices in the range of foo, it might be even less wateful

carette discussion https://julialang.zulipchat.com/#narrow/stream/236639-symbolic-programming/topic/x-x.20is.20not.20necessarily.20equal.20to.200/near/232167346
https://arxiv.org/abs/1904.02729 - specifying symbolic computation, carette and farmer


Hmmm. Is extraction some kind of quote operation? If I extract and reinsert, it does nothing. Maybe it needs to be guarded somehow. With like a metalevel annotation? foo -> :foo -> ::foo -> :::foo
a = extract(foo)

##  Quoting out of egraph, reflection

extract(foo(a,b)) = cons(:foo, :a, :b) which is a valid term to put back in.
extract = quote
This is how to extract and reduce lambda calc?

see also higher order rules

## Bisimulation finest partition
https://cstheory.stackexchange.com/questions/37177/partition-refinement-in-transition-state-systems-bisimulation-contraction partition refinment bisimulation is an iterative fixpoint algorithm. Sure we could encode transition system as relation. We need reified notion of partition (like eclass id did). I could model using bitsets in souffle. pairition(bs) <= parition(bs) :- SUBSET(bs2,bs1). Goes twoards finest partition. 

## Typeclasses and Rust Chalk

Something to think about: Applications of egglog to typeclass resolution modulo equality. https://arxiv.org/abs/2001.04301 I don't really have a feel for the relation between tabled top down and magic set transformed bottom up although there clearly is one. I guess I'm also not clear on how magic set works in egglog for that matter. I don't know how to execute egglog top down in the first place.
An example would be finding a typeclass for Vec n a where you take the assoc/comm mult and add  axioms on the size index. Presumably the equational axioms must also be associated with instance dictionaries. Hmm. Maybe this is not as straightforward as I thought. You also need instances for congruence?
There isn't a problem with ordinary bottom up egglog, it just seems very wasteful on a query driven application like this

Chalk is also a very good point. [The cahlk blog posts](https://github.com/rust-lang/chalk) exliciitly talk about specialized equality. That is intriguing. I should contact Niko Matsakis.
https://smallcultfollowing.com/babysteps/blog/2017/01/26/lowering-rust-traits-to-logic/ Prolog + euqliaty reasoning he syas he's looking for

Chalk even talks about making a union find.


asscoaited types
IntoIterator
Item

```
intoiter(vec(T)) :- intoiter(T).
iter_item(vec(T)) = T :- intoiter(vec(T)).


eq(T,U)

query:
into_iter(vec(T))


```
Good examples of multi arg typeclasses?


Provenance of chalk or polonius are importatn for good error messages.

Guess missing clauses?

We need harrop for generic problems?


## provenance
How do we not fuck provenance.


## Semiring smenatics
prvoenance
smemiring smenaitcs
[provenance semirings](https://dl.acm.org/doi/10.1145/1265530.1265535)
[lecture on this](https://courses.cs.washington.edu/courses/cse544/12sp/lectures/lecture18-provenance.pdf)
oh. the max plus semiring. I see.
[souffle provenance](https://arxiv.org/abs/1907.05045)
[provennce guided synthesis](https://www.cis.upenn.edu/~mhnaik/papers/popl20.pdf) - is this related to ruler?

Hmmm. Could you write linear tensor recurrences this way? atoms are still indices carries amplitudes though. How do you avoid recomputation? Collecting up inifintie loops via memoization.
Kind of a feynman diagram thing.
Base propagator list 0f u(0,0, ampl). u(0,1,amp).
Magic set. If we want to query just a single vector?
linear algerba and graph algorithms are known to be connected in this way.
Maybe you need the product semiring to also track index provenance.
The lattice character of max seems important
dynamic programming

shortest path
foo( , iter+1) :-  foo() ,iter < MAX
foo(cost) <= foo(cost1) :- cost <= cost1.

Maybe monotonic increase of probability?.. Eh. Still seems hard to mannage
[https://arxiv.org/pdf/2105.14435.pdf](convergence of datalo over pre semirings - remy papers)
https://arxiv.org/pdf/2103.06376.pdf semiring dictionraries


()
()
()

r
delta_r

r :- delta_r
r :- yada yada r
No that's not good enough. It doesn't know r is already saturated over the rules. Is ther any way to trick it? Directly accessing delta relation is a good point.


[efficient encodings of first irder horn to equation logic](https://smallbone.se/papers/horn.pdf)

[equational term graph rewriting](https://citeseerx.ist.psu.edu/viewdoc/download?doi=10.1.1.53.6428&rep=rep1&type=pdf)

I've still never tried just throwin into vampire. It has a horn clause thing right?

https://github.com/nadia-polikarpova/cyclegg

yihong https://drive.google.com/file/d/18m0_fCT21-RLxB8EedmC1MuzhAM4In6X/view
Profile driven optimization. Better scheduling?

Lvars - Guard conditions are filters

What if we rearranged the storage of analysis in egg.

[twitter egraphs for query planning?](https://twitter.com/justinjaffray/status/1501294656239329281?s=20&t=qlKx5dL5bXCILsNAtcDYfw) "like cascades but better"

parent( x : Id, p : Id)


parent(x,p) <= parent(FIND(x),FIND(p)).
parent(x,p) :- add(x,_,p).
parent(y,p) :- add(_,y,p).
 :- parent(x,$Add(x,y)), parent(y,$Add())

## Lambda 

The hash cons modulo equia version uses maps at lampba sites. But then we need to manipulate the maps at the same time we manipulate expressions.
co debruijn? See jasper

https://pavpanchekha.com/blog/egg-bindings.html brilliant. let is synatcticfied substitution. But do these actually have semantics?
This is related to unmooring of succ in de bruijn. Kiselyov finally tagless combinator conversion did something similar.

What about SPJ's points?

### Extract and do stuff
Extract lambdas, reduce, reinsert. It does seem simple. Doesn't produce as much junk.
Seek
app(lam(?x, ?b), ?y) => eval()

app(lam(?x1,?b1), q) = app(lam(?x2, ?b2), q) :- lam(?x1, ?b1) = lam(?x2, ?b2).
No, only is q fresh. forall q. This might as well be "extract and check alpha". I'm not even sure it's right.



lam(?x1, ?b1) = lam(?x2, ?b2) :- lam(?x1,  app(lam(?x2, ?b2), ?x1)), = lam(?x1, ?b1) 



HVM does jive
- graph representation is reminiscent of egraph already (biartite to eclass nodes)
- read out sounds like extraction
- victor's point about only dealing with things that can result from avalaution of lambda terms sounds like only doing egraphs that come from terms.
- 

Two seperate problems:
Alpha recovery vs substitution/normalization
For sums/intergals alpha is what you need.
sum(xfresh, ) isn't _that_ bad. You need to manually recover alpha though. Sometimes this is important. But I've been willing to make bigger composromises

Some nodes can be turned upside down by (multiported going up) by precomposing with a projection. plus(a,b)probably can't since it doesn't have a unique decomposition once we start rewriting.

Lambdas need? incremental copying?
Different "modes". LambdaVar(l), LambdaBod(l) Lambda(body) you need to tie the not with a fresh var.
Lambda(body) where body was contructed using freshv. Then set freshv = LambdaVar(Lambda(body)). Knot successfuly tied. We have an alpha equiavlant rep.
But how does it know which var is it's... Hmm. This is suspicious. Uhhh. No I guess this is ok.
But it isn't alpha equivalent. to a second construction of the same kind. So be it I guess.

parent pointers is kind of an interesting point generally. We can use parent pointers to drive up one level from a concrete term to a non concrete term (variable in one of it's other leaves) efficiently.

I feel like the dup operation makes it so that we have no sharing anymore.


Interesting for substitution. The parents pointers mean we can easily access at least the immediate context in which x occurs.


just requiring uniqueness of var spots doesn't help? I don't know that you can even maintain this under egraph rewriting. Probably not.

sum( share(x0, x1) , body)

Linear pattern rewriting. with explicit clones.

enode containaing share(x,x) can reduce to enode containing x

break eclass into binary eclass? is binary eclass Differetn from share?
n-arity share nodes? surrree. Not really a problem.

What about eclasses represented using pointer style union find. Then enode is redajustable. Can stil have many incoming nodes.

Low level C runtime style egraph. pointer/graph rewriting engine. How do you search it though? Garbage collection style techniques.
Tags. rust enums are tags though. 
Avoid hashing


explicit sharing

### Yinhong let binings
ambda calculus in gogi:

```
sort term.
rel false() -> term.
rel true() -> term.
rel num(i32) -> term.
rel var(string) -> term.
rel add(term, term) -> term.
rel eq(term, term) -> term.
rel lam(string, term) -> term.
rel let(string, term, term) -> term.
rel fix(term, term) -> term.
rel cond(term, term, term) -> term.

rel free(term, string).
rel const_num(term, i32).
rel const_bool(term, bool).
rel is_const(term).

% constant folding
const_num(c, i) :- num(i, c).
const_num[c] := const_num[a] + const_num[b] 
             if c = add[a, b].
const_bool[true[], true].
const_bool[false[], false].
const_bool[c] := true[]
              if c = eq[a, a].
const_bool[c] := false[]
              if c = eq[a, b],
                 const_num[a] != const_num[b].
is_const(c) :- const_num[c].
is_const(c) :- const_bool[c].

% free variable analysis
free(c, v):- var(v, c).
free[c] := free[a] if c = add[a, b].
% unfolds to free(c, v) :- free(a, v), if c = add[a, b].
free[c] := free[b] if c = add[a, b].
free[c] := free[a] if c = eq[a, b].
free[c] := free[b] if c = eq[a, b].
free(c, v) :- free(body, v) 
           if c = lam[x, body],
              v != x.
% fv(let(x, a, b)) = free(a) + (free(b) \ x)
free(c, v) := free(b, v) 
           if c = let[x, a, b],
              v != x.
free[c] := free[a]
           if c = let[x, a, b].
free(c, v) :- free(body, v) 
           if c = fix[x, body],
              v != x.
free[c] := free[pred] if c = cond[pred, a, b]
free[c] := free[a] if c = cond[pred, a, b]
free[c] := free[b] if c = cond[pred, a, b]

% if-true
then := cond[true[], then, else].
% if-false
else := cond[false[], then, else].
% if-elim
else := cond[eq[var[x], e], then, else]
     if let[x, e, then] = let[x, e, else]
let[x, e, then] :- cond[eq[var[x], e], then, else]
let[x, e, else] :- cond[eq[var[x], e], then, else]
% add-comm
add[b, a] := add[a, b]
% add-assoc
add[a, add[b, c]] := add[add[a, b], c]
% eq-comm
eq[b, a] := eq[a, b]
% fix
let[v, fix[v, e], e] := fix[v, e]
% beta
let[v, e, body] := app[lam[v, body], e]
% let-app
app[let[v, e, a], let[v, e, b]] := let[v, e, app[a, b]]
% let-add
add[let[v, e, a], let[v, e, b]] := let[v, e, add[a, b]]
% let-eq
eq[let[v, e, a], let[v, e, b]] := let[v, e, eq[a, b]]
% let-const
c:= let[v, e, c] if is_const(c)
% let-if
cond[let[v, e, pred], let[v, e, then], let[v, e, else]] 
    := let[v, e, cond[pred, then, else]]
% let-var-same
e := let[v1, e, var[v1]]
% let-var-diff
var[v2] := let[v1, e, var[v2]] if v1 != v2
% let-lam-same
lam[v1, body] := let[v1, e, lam[v1, body]]
% let-lam-diff
lam[v2, let[v1, e, body]] := let[v1, e, lam[v2, body]] 
                          if v1 != v2, free(e, v2)
% capture-avoiding subst
lam[fresh, 
  let[v1, e, 
    let[v2, var[fresh], 
        body]]] 
  := 
let[v1, e, lam[v2, body]] 
  if v1 != v2, !free(e, v2), fresh = gensym().
```


basically a straightforward port of lambda.rs. The most interesting thing is probably the definition of free and is_const, both of which are encoded as plain relations and the analyses logic are easily expressible inside Gogi (i.e., no rust code)

Very interesting. Is stratification not a problem on that !free()?

I love the usage of let

Is stratification not a problem on that !free()?
That's a good point. It seems this program is syntactically non-monotonic. I have to think about this more

I’d a little bit suspect something could become free or unfree under rewriting. I’m not sure I understand what free means on an eclass. Free in every term of the eclass? Free in at least one term?
Both notions can probably be useful
Free in at least one term is monotonic under rewriting
Free in every term isn’t

according to the equational theory, every term in the same e-class should have the same FVs?

I’m not sure. Binding and egraphs don’t play nice
I kind of am suggesting that FV seems like it become multiple distinct definitions when extended to egraphs
Notfree in at least one term is also monotonic
The funniness of negation in datalog/contructive logic. !free and notfree are probably distinct notions
!free is “I don’t have proof it is free” and notfree is “i have proof it is the case it is not free”

If two terms have different set of FVs, then they shouldn't be merged into the same e-class, right?
like var(a) and var(b) should never be equiv to each other (although \a.a and \b.b could)

Hmm. I’m not sure. Guard every rewrite rule on the free variable set?
My sense is that it is easy to have the egraph equate things under your feet

if a rewrite rule does not introduce / eliminate fvs, then the invariant should be maintained

Binding is too syntactic and the egraph is too semantic
Maybe.
If this is true it seems pretty dang subtle to me. What if you put a loop in your egraph? Seems like there could be a way to smuggle a variable somewhere it shouldn’t be

\a. a-a = \b. b - b = \c. 0   b-b = 0 = a-a   what is free and bound in these eclasses (edited) 

Ah I see! That's probably because ?x - ?x => 0 is not FV preserving
We could perhaps tag(a,0)  as distinct from 0

One thing we can do is to associate e-classes with FVs
This may be doable in egglog, and is definitely tricky in egg

The full version of tagging is tagging every subterm with it's context, which seem possible. But then many equal things are not seen as equal and there is a lo of repeated rewriting

https://uw-cse.slack.com/archives/C01JJQNFA3G/p1647627785866149?thread_ts=1647532167.160219&cid=C01JJQNFA3G


Hmm. You know, I feel like egglog is very close to being able to express this concept via a rule already. If you tag terms with context
 foo(ctx2, ?x,?y) = bar(ctx2,?z)  :- foo(ctx1, ?x,?y) = bar(ctx1,?z), ctxs(ctx2), ctx1 <= ctx2  
From a thread in egraph-db | Mar 18th | View reply
But it's interesting that you're suggesting maybe a less heavyhanded way of doing it. You only perhaps need to tag terms that don't already obviously contain variables (edited) 
It does seem subtle though. As does anything that has to do with binding and capture
Well, I think the equational rule of lambda calculus should be fine, so maybe only constants / non-lambda terms are troubling
Here is a trick: change the definition of num from rel num(i32) -> term. to rel num(i32, term)., so two nums with same int won't be unified

Yes.. maybe. tag(a,0)  is a weird kind of anti binder. Maybe it should be considered part of the lambda calculus syntax like let is and the rule is you only make rules that preserve free sets like you said
tag : string -> term -> term
forget? unbind ? Better names
It's like an operation dropping an element of the context like how let adds an element to the context
let = insert  tag = delete because the context is a map structure from vars to terms (edited) 
tag is the opposite of let


let v e (tag v b) -> b
(tag v (let v e b)) -> (let v (tag v e) b)  also. (edited) 
 v1 != v2, tag  ?  <-> ?


I suspect tagging may cause a lot of overhead for terms with large set of fvs
Yes. It's bad. I'm not even sure it's safe
my trick (disallowing constants to be unified) may just work, but I need more time to think about that
would be a fun weekend project
It's sort of intertwining using the SMT theory of arrays for the context with a theory of terms. var(x) means lookup key x in context. (edited) 
I hope we have a hoare logic / separation logic / whatever logic for reasoning e-graphs :joy:

! is always going to be fishy in egglog because we assume no stratification by default because we don't expect saturation
It's use requires very careful hard to check thought
For which I have no formal system that seems appropriate
My rule of thumb is to always have a compositional semantic model in mind. That seems to help (edited) 
The semantic model of something with binding terms is quite puzzling
But usually involves some notion of context.
Your use of !free is to block overzealous gensym right? Maybe there is a way to skolemize it instead
Or maybe just remove that rule entirely
Weaker system, but still perhaps able to do something useful

I adapt from here: https://github.com/egraphs-good/egg/blob/main/tests/lambda.rs#L153
lambda.rs
        rw!("let-lam-diff";
<https://github.com/egraphs-good/egg|egraphs-good/egg>egraphs-good/egg | Added by GitHub

this rule is important though since it implements capture avoiding subst

```
% capture-avoiding subst
lam[fresh(v1,v2,e,body), 
  let[v1, e, 
    let[v2, var[fresh(v1,v2,e,body)], 
        body]]] 
  := 
let[v1, e, lam[v2, body]] 
  if v1 != v2.
```
This is the skolemize idea. I suspect it is incorrect (edited) 
In the term world, fresh could in principle be a deterministic function of the pieces you have around? (edited) 
You don't need a globally fresh variable, just one that doesn't appear in e, body, v1 or v2



## Scoped union find
Max has put forward that we need different union finds floating around indexed in some way

Ok he says that what about just a graph with lbaelled edges. connectivity in this graph is union find. Good point. The graph is then literally 
Can I use souffle choice-domain to do somethign good. It gives me an incremental spanning tree.

A more complex union find structure seems like it could be useful. We might way a full non destructive union find. Another option is a "scoped union find". Scopes form a forest. Deeper scopes get the subsequent unions of their ancestor scopes, but not vice versa. Scopes form a partially ordered set.

Options of multiple related union finds:
1. The fillaitre conchon persistent union find has an angle where you really only have one union find active at a time.
2. Using functional maps to implement union find rather than imperative arrays or refs. You don't get path compression? How important is that really? ln(n) vs inverse_ack(n) both feel close to constant.
3. just copy entire union find every time you need a new one. Updates to higher union finds don't immediately propagate to lower ones for good or bad

When you call `find` on a lower scope, you need to traverse up through the higher scopes to collect up any unions they may have accumulated since the scope was created. Is there a way to not require this?

In a sense, scope boundaries are delimitters that stop certain kinds of union find information from being propagated. Path compression is still fine (?), but calling union on a deeper scope cannot be allowed to affect disjoint sets at higher scope. The indirection of scopes never goes away unless you can explicitly collapse them for some reason (if you keep reference to all your children scopes). Collapsing merges yourself into your parent scope, and then redirects your children to your parent.

Other names:
- Marked union find
- union find trie - we could have scopes tagged with interesting info. Or not generated basted on "gensym" counter more or less, but instead looked up by key as in a trie

The pointer perspective on union find seem like it could be interesting. I wonder if literally stack techniques from delim continuations are useful? Copying stacks, markings stacks. Just carrying a scope identifier in the references? That makes sense. You could just not union beyond your current scope. Maybe depth/name?

No you do path compress. The difference is on union. You find up to the scope barrier.
No union is the same. union doesn't require a find.

You only need to refer to the equivalence classes of the scope above you. So deeper scopes could be quite small. Hmm. Hard to see how to do this.


It almost feels like it might be a "macro scale" union find, but I don't really see how to implement union on two scopes. It would be unionfind merge + ?

Maybe it's sort of keeping a stack of union finds that are implicitly being union find merged. But we hold off to share access to the upper ones.

union = keep top of scope. Perform full find. Set top of scope to this? Or just perform union at top of scope?

Copy on write optimization (COW). `Vec<Option<Box<Page>>>` Separate domain into pages. If None, assume no change compared to scope above. If deep scopes are small changes this could lead to memory savings. At the expense of even more indirection though.


```rust
type SUF =
{
  size : usize,
  ufs : Vec<ScopedUF> 
}


struct Scope(usize); // scopes are just labeled by integers into the ufs vector
struct ScopedUF {
  parent : Option<Scope>, // may be root
  uf : unionfind //Vec<usize> // maybe make Either<Vec<usize>, SimpleMap<usize,usize>>. For scopes where not much action happens, we want a sparse fast map.
}

impl ScopedUF {
  fn default(size) {
    ScopedUF {parent : None, uf : default() } //0..size.collect() }
  }
}

impl SUF {
  fn fresh_scope(self : &mut Self) {
    self.ufs.push(default(self.size))
  }
  fn build_child_scope(self, : &mut Self, s : Scope) {
    let d = default();
    d.parent = Some(s);
    self.ufs.push(d);
  }
  fn upstream(self : &mut Self, s : Scope) {
    // This is just destructive unionfind merge? So we could merge any scope s into any other s' really.
    // iterate through scope calling union on parent
    let uf = vec[s.0];
    if let Some(parent) = uf.parent {
      //let puf = vec[parent.0];
      for i in 0..self.size {
        // but we don't even need to do a full find. We only need to to a local lookup up to next scope
        self.union(i, self.find(i, s), parent);
      }
    }
  }
  fn scope_parent(self : &Self, s : Scope){
    self.ufs[s.0].parent
  }
  // fn upstream_and_destroy? Need to fix children of scope, which if we maintain we can do. Otherwise just call destroy leaf
  //
  fn upstream_range(self : &mut, start : Scope, stop : Scope) {
    // You can call upstream in a loop
    let mut s = start;
    // actually it might be important to start at the top and work down.
    while s != stop {
      self.upstream(start);
      s = self.scope_parent(s);
    }
  }
  fn find(self : &mut Self, id : usize, s : Scope){
    // ordinary path compression
    let uf = vec[s.0];
    while let Some(parent) = uf.parent {

    }
    // No: At scope boundaries, either still do ordinary micro path compression, or perhaps merge up completely to canon of next scope.
  }

  fn delimit_find(self : &mut Self, id : usize, s : Scope, stop : Scope){
    // perform find up to scope `stop`
  }
  fn scope_find(self, id, s) {
    self.delimit_find(id, s, s)
  }
  fn union(self : &mut Self, id1 : usize, id2 : usize, s : Scope) {
    // can union 
    // maybe do parallel find scope by scope so you can early stop.
    //
    

  }
  fn push_parent(){
    // it does seem possible to insert a new scope between yourself and your parent easily.
    // make your own parent pointer point to new scope, make new scope a fresh one pointing to your old parent
  }
  fn destroy_leaf_scope(self : &mut Self, s : Scope){
    // add to dead list, clear it's data. We're incrementally heading towards a memory allocator at that point.
    // But maybe that's ok.
  }
}

```

Can you get away with just tagging? I don't really see how this works.

```rust
struct SUF = {
  uf : Vec<usize>
  scopedepth : Vec<usize>
  rank : Vec<usize>
  scopename : Vec<usize>
}
```


It's reminsceint to me of marking in delimitted containution implementation

In some sense what you want are blockers or barriers to the path compression process. Path compression should only propagate up to the scoping barrier because other scope may have the same parent. - This isn't what I think anymore?
Questions:
Magic set transformation? What does backward chaining in egglog look like? Could this use a partinitioning algo?
I guess you could do it clp/chc style 
{x = y} as a set of constraints doesn't seem that interesting. It's always possible.
Well, just pattern matching doesn't need `=`
What about a static analysis of a rewriting system.
Abstract domains of all seen terms.

## Higher order rules
We could use this
[horn into eq](https://smallbone.se/papers/horn.pdf) to reflect rules themselves into the egraph?
So what if rules are just containutation of sorts. Save points? Defunctionlization kind of? Closure kind of? A little weird. Feels a bit like magic set. Feels a bit like some kind of memoization. We could flatten out all patterns into this.

```
foo(x,y,z) => bar(z,w,q) => ziz(x,z).
```

becomes
```
foo() :- rule1(x,z).
rule1(x,z), bar(z,w,q) => ziz(x,z)
```

even rwrite rule
`foo(?x) <- add(?x,add(?x,z))`
can becomes

```
chk1(q, x) :- q = add(x,y)
foo = add(x,q) :- chrk1(q, x), q = add(x,z)
```

You only need binary multipatterns in other words.


## Semantics of Egraphs
You know, partial equivlaence relations is a more appropriate lattice.
It better represents what ywe're talking about. PER over Nat is exactly ids and unionfind.
Makeset(i)
makeset : Nat -> PERNAT

Function tables are partial functions

The I don't want to talk about "ids" could probably be takn care of via categorical style construction
projection arrows into a thing. Like a pointed thing. L is special.
     ^
     |
  -> L  <- 



[Yihong egglogish semantics](https://necessary-taker-84c.notion.site/Egglogish-6fce65a95af542f4964db0146eb00c8a)
[egg sem remy](https://hackmd.io/@remyw/egg-sem)
[formalizing egg#](https://necessary-taker-84c.notion.site/Formalizing-egg-53b650e3d91f42058172a877caf0950a)
A Herbrand universe U is the set of all possible terms you can build out of some set of function symbols
Example:
- add(-,-), succ(-), zero , the Herbrand universe is {zero, succ(zero), add(zero,zero), succ(add(zero,zero)), ...}
- for symbols a,b,c,  the Herbrand universe is just {a,b,c}.



The powerset of the Herbrand universe $$\mathcal{P}(U)$$ is the set of all sets of terms. Sets form a [lattice](https://en.wikipedia.org/wiki/Lattice_(order)) under the operations of intersection and union.

Lattices are a useful notion in computer science. The algebraic propertiers of commutativity, associatvity, and idempotence means you don't have to be careful or can change the order of operations and everything still comes out good. 

Monotone functions are functions tha respect an ordering $$x \le y \implies f(x) \le f(y)$$.  The [Knaster-Tarki theorem](https://en.wikipedia.org/wiki/Knaster%E2%80%93Tarski_theorem) says that a fixed point of monotone operations exists.
I think a lattice homomorphism is a distinct stronger concept?


A Datalog rule defines a function between $$r : \mathcal{P}(U) \rigtharrow \mathcal{P}(U)$$. You can convert this operation to an expansive operation via the combined rule $$ X -> X \cup r(X)$$ that adds in the new pieces to the pieces that were already there.

A monotonic operation between lattices is one such tha it respects the latice ordering.

Because the Herbrand universe of datalog is finite because it only had atoms / 0-arity function symbols, no monotonic operation can expand forever.

A partition of the Herbrand universe is a subset of the powerset. It is a set of sets whose union is the entire universe and which do not intersect. A partition can be interpreted as equivalence classes.
Partitions also form a lattice. There is a partial order of coarser and finer partitions. You can find the finest partition that is coarser than two others. This is a meet of those two. The partition where every element is in it's own set is the bottom, the partition consisting of just the entire set is top.

The set of all partitions Pa(U) is a subset of the powerset of the powerset of U.

A function symbol is basically a function between n copies of the Herbrand universe.
A function symbol can be lifted to function that work over powersets $$[f] : \mathcal{P}(U)^n \rigtharrow \mathcal{P}(U)$$  $$[f](X) = \{ f(x_1,x_2,...) | x_1 \elem X_1, x_2 \elem X_2, ... \}$$.

It is a little unclear what it means to lift f to work over partitions. But this notion is where the semantics of congruence closure lie.
The problem is we are tempted to be working over one particular egraph. But this is awkward and non compositional?

$$A^B$$ is a notation to represent $$ B -> A $$. The powerset of A can be written as $$2^A$$.

A lattice annotated powerset `X : Pa(U) -> X -> L` = $$ \prod_{X : P(U)} L^X $$. X represents the egraph we are currently working in.

P(T) := True.
(a -> Prop) -> Prop


The relational model
Instead of function symbols, we have relations (over what? integers? abstract keys? Maybe this is what a categorical model might help with.)
function symbols are relation symbols with a functional dependency
Rather than being a tree, a relational term has pieces which are multi ported graphs?
Congruence becomes a secondary consideration

What if we considered each argument to the function being from a different union find 
LxLxL -> L

And then we also have like a forker and joiner or somethig.
    _______
   /
---
   \_______

L -> LxL

LxL -> L  (meet)

does `f` even do anything to the union find structure?
Yes, it has to combine them. It also performs congruence closure on f application

The image of a partition
[f](PP) = { ~f(P) | P \in PP} = { { f(p) | p in P} | P in PP }
Do I need to do some union cleanup here? I might.
{   U_p_in_P{  f(p') |  for P' in PP if p in P' for p' in P  } |  P in PP } assuming {} dedups?

concrete example
{f(a) , f(f(a))}, {a} - image -> {f(a)} { f(f(a)), f(f(f(a))) }
No this isn't a problem. Because f is injective as a term function

Okkkkk....
What we're describing is kind of just egraphs with analysis and conguence close but no rules.

So we end up with L as a fixed point of this process (the analysis normalized egraph congruent?)

So... a rule is... a pattern match is...? 
L -> {matches}

matches also form a lattice. (you can merge bindings)

L -> {matches} of a multipattern can be done in any order and merged

an "applier"

multimatch =  (pat1 | pat2 | pat3) . joinmatch . ( app1 | app2 | app3 )

rule  (searcher | searcher | searcher) . (app1 | app2 | app3) : L -> L
f* = [f] . fork : L -> L
g* = [g] . fork : L -> L
and so on

fix(f* | g* | rule1 | rule2)

Yes.
Whqat really does congruence closure. It's the combo of f with the join semantics

Patterns as egraphs
we never 

Where | has semantics of join/meet on output.

Applier...

match -> L ???

fix(meet(f.fork, g.fork, a, id)) = the whole egraph normalization


exists P : Partition, P -> L
where L is a lattice
```coq
Inductive Term : Type :=
   string -> list Herbrand -> Herbrand.
(* Is this acceptable? Not sure it will be. Anyhow *)




Definition TSet := Term -> Prop. (* Bool? *)

(*
A particular restricted herbrand universe


*)

Definition schema := list (string * nat) 
Definition valid (s : schema) : Term -> bool := fun (t : term) =>
  match t with
  | name, args => if lookup (name) == List.length args then List.forall (valid s) args else false.


Record FinPartitioning := {
  partitions : list TSet;
  complete : TSet
  disjoint : Forall2 partitions (fun x y => forall t, band (x t) (y t) == false)
}.


Record Enode := {
  head : string;
  args : list nat
}.
Definition egraph := list list Enode.
(* 

Definition egraph := { Term -> Term , with fixedpoint exists}.


*)

(** conversion to TSet *)
Definition in_eclass (egraph : egraph) (eclass : list Enode) : Term -> Bool :=

Definition denote (egraph : egraph) : FinPartitioning := 


Definition Partition := list Enode. (* A little disatisfying. *)
Definition Partition := TSet.


```







A lot of things are implicit in the egraph. They have to be because it's talking about an infintie number of terms


Implicitly f(a) = f(b) in the egraph.

Q = (Herbrand Partition -> A) is the basic lattice of the egraph analysis


f : QxQxQ -> Q  is combo congruence closure and analysis transfer function
By default things can just return bottom, so you get to choose which trasnfer functions you define


a : () -> Q

So these are semantics, but then relating this back to a finite representation (and an efficient one)








## NE graph
 See also bisimulation partition refinement
 
https://citeseerx.ist.psu.edu/viewdoc/download?doi=10.1.1.637.1146&rep=rep1&type=pdf co-nelson opppen.
Combining theories through inequalities. Somehow condindituvie/bisimulation
analysis + opt https://dl.acm.org/doi/10.1145/565816.503298 sorin. Do dataflow while optimizing?

If you can say _nothing_ in X equals anything in U\X.
cons(a,b) != not cons

So the input to not_eq is 1 set.
a pattern describes a set.
cons(?a,?x)
Indeed this is stating a form of injectivity
Or more than that? We are also saying that f(7) = cons(7,[]) is not allowed
cons is an ocean unto itself.
{cons(?,?), f(?), g(?,?)} is stating closed universe assumption only f and g have access to constructor cons.
Ok, but nothing can call f or g either. too closed

Should this be about terms? Contexts? co-terms? objects? automata? graphs?
What Set representation to use? Is Set the wrong alley?

concrete ineuqalities as the _rules_. Patterns go in the negraph?
If we find 
can match a + b using the current negraph, we derive a pattern from it we assert as disjoint?
cons(?a,?b) is a distinct _pattern_ from all others, even it it isn't a distinct function/constructor really.
cons(cons(?a,?b), ?c) is not distinct from cons(?x,?y)
Multi match? Views? Pattern synonyms
Maybe the pattern match coverage problem is a good one? Coverage and defunctness.
| Cons(Cons(a,b)) ->
| Cons(a,b) -> 
| _ -> 


I guess when you know things have distinct types you know they can never be equal. It doesn't even make sense.
If you have equality reasoning on types that can be touh to say out of hand though (unless injective)

distinct( ?x : hom(?a,?b) )
disctinct( ?x : ob )

types are a way to 



That's interesting. A formalization of the inaccessibility of certain constructions.
private.
{ ctor1, cto2, class_method1, class_metho2,  } states a closed class definition.
Can we express subtyping? Seems hard.

But is separates off an entire mini universe.

can anything call meth1?

?ctx[ clor1(?,?) ] also describes a set of terms. Anything that contain ctor1
{ ?ctx[ match(cons(?a,?b), rhs(?a,?b))  ] , ctx } No. Doesn't really work. We don't want to say has to any rhs has to include the match form?
I guess that's eta expansion. Hmm.

_Everything_ else is seperate? We have to descibe very small equality classes.

Give X, X and U\X are distinct.
What methods of describing X are useful here.
disjoint(X)

disjoint(X,Y,Z) st XuYuZ = U or disjoint(X,Y) Z is implicit = U/X/Y
but disjoint(X) /\ disjoint(Y) is the same thing.


foo(?a) != bar(?a) is there a way to talk about this?
{ .. . .. . . foo} { .... . . . . bar} but what are all the dots?

Just contexts? "dual" to terms?





subclass {ctor1, ctor2, ctor3, meth1, meth2, meth3}
superclass {ctor1, ctor2, meth1, meth2}

->
meth3 can't access ctor1 or ctor2? That's not right.

{}  {} 

pattern matching?
f(cons(?,?))





Lambda binding:
Optimal evluation work relevant?
Compiling lambda terms relevant? Closures? Reflection into host? Uncurrying trasnformation?


[egg-smol](https://github.com/mwillsey/egg-smol)
labelled equalities
eq(l,x,y)
l could be integers, a hierarchy of eq. colors
tuples of integers?
Absract symbols 
they could be a context coming from lower egraph.

## Egraphs over programs. Program analyiys


// seperately sotre the egraph and the term? Which souffle gives you by default.



x := a + b
x := 0
surely a + b is not availabe.

if we assume ssa then we never lose expression.
What if it got overwriten? Then it's not available..?




Functions from store







Wait this is the obvious killer app.
Very busy expression and available expressions




Poinbter analysis.
https://szabta89.github.io/publications/inca-pldi2021.pdf 


unification-based point-to analysis 
VSA: interval analysis + periodic analysis 
https://www.cs.cmu.edu/~aldrich/courses/15-819O-13sp/resources/pointer.pdf Anderson vs steensGaard


kCFA is a place where datalog and lambdas meet. Could there be something good there?


.type Expr = Lit n : number | Lam symbol Expr | App Expr Expr 

init($)

subterms() :-
label($,) :- init()
context(t, Hole):- init(t)
context(x, Add(Hole, y) :: c), context(y, Add(x, Hole) :: c),  :- context(Add(x,y), c)

% literlas are equal under any context.
context(Lit(n), C1) = context(Lit(n), C2) 
% alpha renaming?
context(Var(x), C1) =? context(Var(y), C2)

Interesting idea.

Anyhow. Once you build contexts, you can do cfa
sigma(l, n) :- context(Lit(n), l)
sigma(l, t) :- context(Lam(t), l), sigma( Lam(Hole) :: l,  v )

https://dl.acm.org/doi/10.1145/3136040.3136043 quoted staged rewriting

I don't want all subterms. Equal subterms should be different things.
If egraph gets top, what does that mean? Early termination, what does that mean?

Is a union find a lattice? One that largely stays the same except when crossing binders
join of two egraphs is 1. union of symbols. 2. closure of equalities.
identity element is egraph with no terms.

avalaible expression analysis is reminscent. You could use a (persistent?) hash cons. Well you could store inefficiently, but there is almost certianly some efficient wya to do this. available equalities.

Inner scopes inherit from outer scope except when viarables are introduced.

http://moskal.me/smt/e-matching.pdf ematching for fun and profit
https://github.com/yihozhang/sdl staged datalog
https://github.com/yihozhang/egraph-sqlite egraph on sqlite


grobner bases. What is a term? a monomial? a entire polynomial in canonical order?



https://www.categoricaldata.net/cql/fmc.pdf Fast Left-Kan Extensions Using The Chase. Uniqueness quantifiation

[Sketch-Guided Equality Saturation
Scaling Equality Saturation to Complex Optimizations in Languages with Bindings](https://arxiv.org/pdf/2111.13040.pdf). De bruij indicies for lambda calculus. Guidance of rewrite rules.

<https://github.com/mwillsey/thesis> willsey's thesis

<https://twitter.com/corbinsimpson/status/1456649872182939654?s=20> corbin simpson using egg for categorical combinator.

https://github.com/gussmith23/glenside



staging ego (ocaml egraph) could be fun.
Also could try to extract the alt-ergo implementation.

<https://github.com/mwillsey/snake-egg> I approve 


bdds are both more and less than hash consed if then else trees. See fillaitre paper. Can I embed bdds into an eg raph implementation? Bddbdddb used bdds as the backing store of a datalog. Pretty clever and cool. I actually feel like this might be more powerful in many cases of interest than a relational representation.
eqrel representation is also a lattice. The join is the smallest equivalernce relation that works, that's kind of the beauty of it.
What cody wants is a custom relation domain. .decl(  )


hasahing modulo alpha equivalence
- false positives and false negatives
(x + 1) can be totally different things in different contexts
why not de bruin? ok sure. de bruijn are inefficient. false negaitvfes nad false positive
position maps of variables with structure maps.

e-summary - alhpa equivalent if same e-summary


hashlog using souffle.
If I keep the numbr of entries small, I could make a hashing function and just pretend no collisions happen. Or use cryptographic hash
hashcons + union find = egraph


module system - algebraic specification
discharge using smt? A style with which to structure smt proofs.
discharge using egglog - signatures are queries, impls are databases.
Embedded in ocaml, julia, or python.
sexify using modern looking syntax (ryst like? leanlike?)
mod Foo : {

}
semi-naive ematching
applier should return (Id,Id) tuples and also Id of new nodes generated.
This is the fresh information.

I should try building a datalog.
Maybe take a particular datalog program and write it out.


congruence closure as an axiom in the theory.
f(x,y) = f(z,w) :- f(x,y), f(z,w), x = z, y = w.
seminaive based on an update to one of the equations on the right hand side.

parents(x,f(x,z)).
parents()
 :- x = z, parents(x, f(x,X)), parents(z,f(z,X)).

all tables should only be maintained modulo equality. Stock souffle does not do this for me.



Denali and epegs - denali is almost a parallel idea to the uniqson work but from a theorem prover persepctive rather than constraint programming perspective

Egraphs and ematching and instruction selection
If I did not use any union finding, egraph is a hash cons.
Ematching is hash cons matching

egraphs for program syntehsis. That's intriguing. Armando notes and Koppel paper.


Call ematch. Record all matches
Send off to cover solver.

Combine the blindell universal function + epeg





DOUBLE EGRAPH WOAAAH
Yea. I could just maintain 2 egraphs if I want to have 2 notions of equality.

https://www.southampton.ac.uk/~gk1e17/chaseBench.pdf
The chase. EGD and TGD functional dependencies
These both seem like things i want.

memoization of patterns
I used the devie
pattern(A,B,C) :- yada
to record a pattern match. This reifies the bindings of a pattern into a table.

But we can do the same in the egraph and egglog.

zzz :- f(f(f(f(f(X))))).
patmemo(X) <- f(f(X)).
zzz :- P = patmemo(X), f(f(f(P))).

congruence closure and memofixing updates

semi-naive - just search over changes for one of the predciate.
There are many many implicit flattened predicates.


Proof scripts - query and forget egraph but push result into facts / rules if true.
?+ == copy egraph. query. insert into old egraph if true.

Allows proof scripts like this
?+ x = y.
?+ y = z.
?+ z = foo.

?+ x = y.
?+ .. = z.
?+ .. = foo.

?+ x = y.
.. = z.  // allow suppression of ?+ in presence of .. syntax
.. = foo.


?+ forall X, foo(X) => bar(X).  // make fresh X. qeury egraph. If works, insert as lemma. If fails stop program here.



Scoped rules

{
  foo(X) :- bar(Y).

}
// rule is dropped here.
:- push.
:- pop.
:- push_rules.
:- pop_rules.
:- push(egraph).
:- pop(egraph).

"calculating compilers" using an egraph approach. Is this possible?
Instruction selection as an egraph problem?


Hmm. Can you use the size of eclasses to solve combinatorial problems?
Can you implement ZDD or BDD in egrpah form? hash consing is how that kind of works

https://www.youtube.com/watch?v=W4kveStDZXI&ab_channel=YOW%21Conferences hashing moduleo alpha

hashlog - egglog without the union find
Keep a hashcons data structure. It can store all known facts and trees.
hashcons matchign
Semi naive seems more dable
Could I add hashing to souffle to get egglog back?



"egraphs" for higher homotopy? ports are edges?

egraphs for graphs
Take all subgraphs. You can compose named ports to each other
Self consistency - a loop in the g-graph. (g stands for graph) Like some kind of microscope thing
The hroizotnal and vertical composition i already noted was sort of deconstructing to alll
possible decompositions using the nameless positional encoding of string digrams
If we took a string diagrams and put every possible term decopmosition into it from the get go. Because the graph is already a caonnical form in rgards to associativity. It is not in regards to other equations.
Eclass -> [  ]


Hash consing graphs ( depends on dcomposition method, unless you hold eclasses of all possible decompes)



https://asplos-conference.org/abstracts/asplos21-paper142-extended_abstract.pdf

This is interesting sounding
Did they use egraphs for instruction selection I wonder?
Like suppose you had a rewrite rules going from ir to instruction selected ir (+ a b) = (arm_add32 a b)
But you also had IR -> IR equalities
Like (+ a b) -> (+ b a)
and I suppose MIR -> MIR rules would be possible peephole optimizations

There is a similarity between PEGs and blindell's UR and or expression graphs
Actually, what it would do is pattern matching.
Pattern selection would require a secondary optimizatioon problem

How do you instruction select over an egraph
consider a muladd instruction a*b+c
but you have a*(b+d) in your tree.
You want to egraph rewrite and then cover egraph.

Parition refinement is the "dual" of union find - a system of inequalities.
Reverse congruence. f(a) /= f(b) -> a /= b
contrapositive
the dual of an egraph

If we had observations and had to deduce what went wrong
The greatest equivalence relation consistent with the facts
as compared to egarph which is least equiavlacne relation

algebra and colagebra




Egraphs = coinductive? They are the least solution to a set of equations. The looping behavior is reminscent of CoCaml and CoLP.

Cody seems to think pasting of two pullback squares could work.
Hmm. Can I make an ematching quantifier for pullbacks?

Universal quantifier
d    b
     |
     v
a -> c

p -> b
|
v
a
for any p and two morphism such that square commutes, we get a new morphism univ_0(x,y)
with equalities associated with it. And uniqueness?
so we need to be guarded by some tough equalities
ok but fine.
But then to prove universality of the pasting
We can assert some object and some square.
But we need to deduce the universal morphism and prove that it has good triangles. and uniqueness?

What about just epi and mono. Hmm. I need exactness too
https://en.wikipedia.org/wiki/Five_lemma




An igraph - an egraph for inquality reasoning? Some smart datat structure for holding inequalities rather than union find or in addition to? Then the pieces that arec monotoonic lift inequalities through constructors.

PEGs
Convert imperative to functional program essentially. Gated-SSA. Convert back
Generalizing proofs for compiler optimizations: What? Something about 

prolog gensym
Well, gensym is possibly sufficient for my egraph thing. a map to unification variables? nah



https://www.cs.cornell.edu/~ross/publications/proofgen/
Substitution as a category. Free variable nodes. Can I substitute in an egraph? Is subgraph query doable (prob not right)? Substitution via enforcing an equality between the variable nodes and the terms that 
i'm substiution them for. Or no yeah. I could really go in an cut them out of the eclass they belong to.

https://dash.harvard.edu/bitstream/handle/1/4762396/pldi84-tristan.pdf a followup paper - translation validation
https://www.cs.cornell.edu/~ross/publications/eqsat/ equality saturation compiller optimiztion
PEGs program expression graphs
gated ssa
The nodes of loop variables represent the sequence?
Partial sums. Makes sense from an inifite series perspective.
psum f = 0 : (map f 0..10) + (psum f)
!! is indexing function.
We need to lift various things via repeat
and map under layers
data MultiList acc =
MultiList = a + [] + [[]] + [[[]]] + ...
Multilist a = Free [] a
data MultiList a = Roll [MultiList a] | Pure a
Reminsicent of fock space. Not quite. There's something there.

The sum = eval psum factoring somehow makes the de bruijnn raising and lowering more local?
psum has a short self referential definition in terms of +.
sum does not generically?
There was a comment on zulip about geometric series summation
sum g^n = 1 + g * (sum x ^ n) which is a self referential defintiion.
The endpoint moving definition is in some sense equiavalent to the psum
This is inductive rather than coinductive. Is coinductive + egraph somehow important?
sum(n, f) = f(n) + sum(n-1, f)
sum(0, f) = 0 

psum(expr) = cons(0, psum(expr))
psum(n, expr) = lift(n, )


Pawel - essetnailly algerbaic theories. string diagrams something
freelinearfunctions
linearmaps.jl linearoperators.jl
interacting hopf alggerabs

Right, The term model makes differences between schedulings
Yolk.jl, mixtape
abstractinterpeter
alternaitve exceution pipline
runtimegernated

mixtape emit function can dump out bullcrap
mccoy becker
mjolner irtools
bang bang jl 
temporal relation


IR as a category. Keno papers
Single blocks optimization

The egraph as a database.

pattern matching datalog - 
The PATTERNS are dtalog? You could reify the rebuilt egraph into a database. Sure.
But then querying a pattern agains it?


conjunctive queries - np complete
worst case partial join
schedulers.
Thousands of rules.
credit assignment

simulated annealing?
oliver flatt working on proof production in summer


Explicit contexts and context lifts using named variables.
We want local transfromations, because the ergaph gets in the way of stuff
We want thing to be semantic unless we can turn off selective congurence closure.
Explcit contextx will largely be shared.

bound variable expressions
actually extracting good linear algebra
catlab stuff.
proofs.
datalog



lift(x, e)
select(y,e)
Kind of goofy
barendregt convention. gensym new sums
sum(x, e) * sum(y,e) = sum( sum())
reqiures explcit x != y check
x and y should not be eclasses. They are explicit parameters

We can punt on alpha recovery.
sum(i,i) = sum(j,j) is ok
Not this can cause problems
sum(i,i) * sum(j,j) = sum(i,i) * sum(i,,i) 
!= sum(i, sum(i, i * i)) which may result from missing inequality guard above. 
With rearrangement, is this enough?

used variables analysis. ->
sum(x, e * b) = e * sum(x,b) if e does not contain x

Model: Important.
T = (Key -> Int) -> R
sum : key -> T -> T
sum k f = sum $ map f (\i -> \m -> if k = k' then i else m k') (1 .. 10)

x :: T
x m = toReal $ m "x"

y :: T
y m = toReal $ m "y"




Egraphs as rtelations  http://effect.systems/doc/relational.pdf
Datalog + some fields are equivalence classes?
Souffle could do this?

eclass(a,b) .equiv
eclass(a,b) :- f(x,y,z), f(x1,y1,z1),
              eclass(x,x1), eclass(), ,  // One per congruence relation
enode(n, q) 

equiv(n1,n2) :- f(n1, x, y), f(n2,x2,y2), equiv(x,x1), equiv().
equiv() :-
equiv() :-


A pattern match is a query
Q(Root, A) :- f(Root, x,y), g(X, )



Alpha equiavalence:
New enode type? Pointers down or up from binding site? Or to third kind of node?
Recover alpha equiavalence via explicit search somehow
Explicitly model contexts?  x |- x  is different from a |- x
"Hypothetical" unioning? Requires persistent backtracking of unions. Seems useful for recovering alpha.
lam x f ~? lam y g.  if x ~ y => g ~ f. Niavely requires double search for lam over egraph.
Well, what might trigger a new alpha equivalence?

Name and de bruijn in parallel? lam x g g'
de bruijn. Combinators. Same thing? The swap operator was not good. Pushing lazy raising and lowering. It had some nice properties too. raise(u,l) or something? Maybe swapping sum is a bad example to work with.
Names are nice because we have non local character so we can manipulate binders but leave alone use sites
sum_j sum_i q => sum_i sum_j q
de bruijn is nice because we have canonical names. Alpha equivalence becomes automatic.


CatEngine - get david to draw me a cat engine hybrid
Metaocaml + egraph? Ocaml egraph could be good. As cody was saying

Ematching patent application?
https://patentimages.storage.googleapis.com/26/5a/2e/9a7722870e4dbb/US8103674.pdf

Type isomoprhism reasoning in egraph
fix x, 1 + x  is list.
fix x, f x ~ f (fix x, f x) fix equations
quantifiers
semantic model is relational model of paremtricity?
Theroensm for free reasoner?
Ordinary alegebra 0 + x = x, ayda yada
+ yoneda like things from that one paper
https://homepages.inf.ed.ac.uk/wadler/papers/free-rectypes/free-rectypes.txt
lfix x,, f x ~ forall x, (f x -> x) -> x



Proof production:
Does z3 actually keep proof data in the egraph?
The extended union find gives reasons.
I guess every up link has reasons
We maintain another array registering which parent gets attached to which parent.
And an array when a root becomes a child, we record a canonical term at that time. And perhaps we only need to record an enode at that time, since we can look for older stuff? Does the array build a temrpoal order on the nodes?
The "best" enode. or a random one?
Or is it insertion time. At insertion time Eclass == ENode. Maybe we want to record that?


We need to perform an extraction every time we find a new equality? Best term in Eclass equated to best term in other eclass.


Multipatterns and datalog
Allessandro made this analog that is interesintg.
You can use the egraph as a "database" of terms
And use multipatterns to insert new terms. This is just a hash cons.
But you can also use = as a special symbol on both the left and right side of prolog rules
To create new equalities, and to check out ones
What are the syntactic restrictions on dastalog?
We aren't unifying, we're just pattern matching. Is that a problem? A difference?

Semi naive evaluation. Is it possible to only try to match terms that are updated?


Alessandro has this idea of anti rules. These are probably problematic to integrate with this search. Negation is often a funny fellow


b = c :-  b, a = b, c 







Ok, looking back. Could I make a Z3 version?
Horn solver maybe. Careful triggering.

ZX calculus?

Einsum - compile to matrix form. Then do point-free rewriting. This is spore approach
https://optimized-einsum.readthedocs.io/en/stable/
https://github.com/Jutho/TensorOperations.jl

It also feels like compiling a lambda abstraction to combinators.
The bracket abstraction http://www.cantab.net/users/antoni.diller/brackets/intro.html
lam x. b =>

\x -> E K ()

sum(i -> E) = K

Am I crazy about using explicit indices? Is that not just fine? I should have a crisp objection.


sum_i = 1^T like in probability
a_ijk b_ijk =>  dumb trasnlation of otimes with dup.

logic sound with respect to model
untyped lambda is unsound? With respect to what model?
[x]y = K y
[x]x = I



sum(i, i)
sum(i, i * x) = 
-- we need to know x contains no i. This is not clear. We could imagine an "contains i" analysis.
can contain i vs has to contain i. 



Functional programmng and rewrite systems:
Very similar. 
- pattern matching
- recursion

The dom(hom) type trick more abstractly is that you can internalize
functional programs into the egraph rules. You want to do this lightly.
I used this as both guards and to produce complex reight hand sides 
(non productive ones. Hmm Is this another connection to coninductivity?)




We don't have built in higher order functions.
You lose deterministic control
(lam )
(x :: Gamma) |- succ t = Gamma |- ts
eval t env = 

De bruijn-ish something is important. We don't get alpha renaming for free so it's a natural way
to canonicalize that
Egg went a little extrajudicical
But can you write eval for a sum?
You can, I jst don't want to expand it.
eval (Sum t) env = sum [eval t (i :: env) | i <- 1..10]
Maybe gamma should just be the integer like cody said
An outer context lift
n |- succ var 

lift n = n |-, takes an m < n dimensional function and lifts it to n-d.
We can store n as an int.
Or we could store the range in the context.
Wouldn't that be somethin.

de buijn levels would be useful.
They locally record that we don't need your shit. Uh. Wait. No this is indices
sum(succ(x)) = N * x


succ(x) * succ(y) = succ(x * y) -- can extrude lifting through simple functions
succ(x) + succ(y)
x * y = y * x
sum(x + y) => sum(x) + sum(y)
sum(succ(x) * y) = x * sum(y)
sum(1) = N 
sum(var) = N * (N -1 ) / 2, or benoulli poly 
sum(succ(succ(succ))) = b(n,N)

sum(var(1)) = 
sum(var(2))
succ(var(n)) => var(n+1)

x = x * 1


Those two rules give
sum(succ(x)) => sum (succ(x) * 1) => x * sum(1) => x * N
sum(sum(succ(var) * var)) => sum( var * sum(var) ) => sum(sum(var) * var) =>


sum(sum(x)) = sum(sum(swap(x)))
swap(var) = succ(var)
swap(succ(var)) = var
swap(x * y) == swap(x) * swap(y)
swap(x + y) == swap(x) + swap(y)
swap moves through everything like succ. (Except succ. It doesn't move through succ).
Feels very expensive.


swap(succ(x)) => succ(lift_var(x)) -- Then we don't need the extra swap(succ(var)) rule.
lift_var(var) = succ(var)
lift_var(succ(x)) => succ(x)
lift_var(x * y) = lift_var(x) * lift_var


lower(n, succ(x)) = succ(lower(n-1, x))
lower(0,succ(var)) = 
lower  
raise(0, var) = succ(var)

raise(n, lower(n-1)) ? Can't be. the intermediate state makes no sense.

de bruijn do have these useful rasing and lowering operations though


Well, it may indeed be _an_ encoding. so i dunno.

A setoid egraph. 
congruence closure could be written as a rule
x = y => f x = f y 
enumrate all f, or allow matching in the head position.
This is a guarded rule.

I've said the egraph is semantical because it builds in congruence closure. So you need to be talking about something for which congruence closure makes sense.
In particular, I think you should have a model in mind for your syntax. Given a term, you should be able to give me functions for the function symbols and elements for the constants, such that your mathemtical thing obeys your rewrite system.

Yes, yes. Peano arithmetic is fiendish. I know. But each move is meaningful.
The succ forms opens up the lazy push around.



GATs for binding
Nathanael Arkor12:26 PM
You describe everything internally: so you have a type for "contexts", a type for "types", a type for "terms", etc. Then you have operations for extending contexts, etc. This is essentially the approach of "type-theory-in-type-theory", which uses quotient-inductive-inductive types (which are closely related to GATs).

Equational metalogic Fiore http://ropas.snu.ac.kr/~gil.hur/publications/soeqlog.pdf
https://crypto.stanford.edu/~blynn/lambda/logski.html the oleg paper


Cody:
```coq

Definition Ctxt := nat.

Definition ext : Ctxt -> Ctxt := S.

Inductive Lambda : Ctxt -> Type :=
| Var : Lambda (ext 0)
| App : forall Γ : Ctxt, Lambda Γ -> Lambda Γ -> Lambda Γ
| Abs : forall Γ : Ctxt, Lambda (ext Γ) -> Lambda Γ
| Weak : forall Γ : Ctxt, Lambda Γ -> Lambda (ext Γ).

Definition id : Lambda 0 :=
Abs 0 Var.

Definition K : Lambda 0 :=
Abs 0 (Abs 1 (Weak 1 Var)).
```

I want to do sums:
N^n -> N

Realtion to quantum raising and lowering operators? Is that ludicrous?
extending the context = adding on a free parameter = (N^n -> N) -> (N^{n+1) -> N)
weakening the context = (N^n -> N) -> (N^{n-1} -> N) This makes no sense. You can evaluate it, 
sum over it, maximumize over it. You can't just wekaen it.

Jon sterling using GATs from Kris
http://www.jonmsterling.com/pdfs/algebraic-universes.pdf


Note on Mechanized Equational Reasoning for Categories with Metatheory.jl

Here's the punchline

```julia

```

I'm sure you've always wondered if that was true.

In terms of a string diagrams:
![](/assets/pairproj1proj2.png)


Read on for what this means


Compile the egg version for wasm and embed


## Metatheory and EGraphs

Alessandro Cheli has made an extremely intriguing package called Maththeory.jl. As I understand it

- Homoiconicity
- Some mumbo jumbo that I don't understand but is probably very important about using RuntimeGenerateFunctions to ge the right hand side of rules to be fast
- A tuned and feature complete EGraph implementation

I've discussed implementing EGraphs in Julia on this blog before. 
- https://www.philipzucker.com/egraph-1/
- https://www.philipzucker.com/egraph-2/
EGraphs are a data structure that efficiently achieves sharing of subterms in the presence of equality reasoning. The [egg](https://egraphs-good.github.io/) project has recently innovated and brought this technique to prominence

Here's the basics of how you use the Metatheory EGraph backend at the moment

```julia
using Metatheory
using Metatheory.EGraphs


```

I wrote my EGraph implementation with the intention of using it for this blog post.
I've previously written of my abortive attempts using the automatic theorem provers E prover and Vampire and Z3.
- https://www.philipzucker.com/notes-on-synthesis-and-equation-proving-for-catlab-jl/
- https://www.philipzucker.com/theorem-proving-for-catlab-2-lets-try-z3-this-time-nope/

I don't know why these encodings did not work. It still feels to me that they should've. The black box nature of these systems is a problem for troubleshooting.

Catlab is built around a kind of logic called Generalized Algebraic Theories (GATs). 
- https://algebraicjulia.github.io/Catlab.jl/dev/#What-is-a-GAT?
- https://ncatlab.org/nlab/show/generalized+algebraic+theory

In multi-sorted first order logic, you have terms of simple sorts like G or Int. For convenient encoding of categories you need a little more magumbo. One wants to talk about A as a term of sort Object, but then also talk about $$id(A)$$ as a term of sort $$Hom(A,A)$$. You see that the sort of `id(A)` is dependent upon a term `A`. This means that some kind of dependent type system is at play. This is possible to encode into Coq for example, but GATs are a less complicated system that has enough flexibility to do this. They're some kind of dependent types lite.

Encoding this type system correctly is tricky. I naively thought in the first post that basically the issue could be ignored, since every equation is type preserving. If the types start good, and the rules are type preserving, then everything is ok right? This has not been the correct mental model of the situation. It is highly dependent upon the exact reasoning system the degree to which types can be ignored.

A somewhat brute force way of dealing with types is to encode terms as terms tagged with types. For example, instead of merely using the term `id(A)`, we replace it with the syntax `typ(id(A), Hom(A,A))` or the equiavlaent infix syntax `id(A)::Hom(A,A)` that looks like a pun on Julia syntax or `Hom(id(A), A, A)`. The latter form was pointed out to me by James Fairbanks and it has the advantage of fusing 1 level of indirection (In a sense partially fusing the tags `typ` and `Hom`). Really we want to perform this tagging recursively like `Hom(id(Ob(A)), Ob(A), Ob(A))`. This gets incredibly verbose to type out for a human.

Some other notes

- The rewrite rule `f => id(A) \cdot f` produces A out of nowhere if types are erased. That means they either need to be reconstructed.
- Catlab overloads $\otimes$. This makes sense to Julia, because Julia is tracking the types of things and uses them for dispatch. In order to track the types for dispatch in our
- It has been argued that one could use the Julia type system to encode GAT types. The construction of Metatheory.jl makes this a light weight if possible. I argue that this is unlikely. Part of the cleverness of Catlab was to avoid abusing the host type system like is common for categorical constructions in Haskell or Agda.

Type tagging maybe be familiar to the programmer in you in that is the logical reflection of the technique of dynamic typing. Dynamic types are implemented by maintaining a tag at runtime describing how to interpret the attached data. We are in essence doing the same thing in our syntactic rewriting system. We get dispatch based on this type in the same manner that Julia or python get dispatch off of their type tags.




There is absolutely no reason to overload \otimes for both morphism product and object product from the persepctive of mechanization. I admit it is nice to have such overloadings for people, but they should be quickly stripped off for internal representations via inference. I chose to keep them syntactically distinct.

The technical connotations of "sort" vs "type"



James Fairbanks10:58 AM
GATs are a fixed point of the "X can represent Y" relation so they make a good target as a level of generality


Philip Zucker: I thought way back that this preservation would just happen if you strip the types like it does for STLC or something, but it doesn't. I think this misconception is due to my inexperience doing hand calculations of this type (which almost no one does. String diagrams rule), plus I think you "code the happy path" when doing it by hand and may not even notice a situation where just shallow pattern matching on the syntax would allow you do do something verboten, since you're smart enough to not make that dumb mistake. It's also easy unless you're being hyper careful to take big steps that seem obvious but aren't actually implied by the axioms you have.

Philip Zucker: Furthering this misconception is that for a large majority of the 30 some axioms for cartesian SMC it actually _is_ completely fine, I think. So far I've only identified about 4 or so where it's a problem, one of which is the interchange law.

Philip Zucker: And it also can only be using the axioms in particular directions too. One direction is syntactically safe, but the other direction requires checking typing conditions

Philip Zucker: Trick question: Can you apply the interchange law (f ⊗ g) ⋅ (h ⊗ k) => (f ⋅ h) ⊗ (g ⋅ k) to the term (f ⊗ id(a)) ⋅ (id(b) ⊗ k)?

Philip Zucker: No you can't. In my example, f actually has type b ⊗c -> b ⊗c   and k has type c ⊗a -> c ⊗a .

Philip Zucker: The other direction is always fine though. Given (f ⋅ h) ⊗ (g ⋅ k) is well typed, so is (f ⊗ g) ⋅ (h ⊗ k)  I believe.

Philip Zucker: Again all this is obvious in string diagrams. So obvious as to be unobservable.


Egraphs as a model. Z3 uses EGraphs as models of logical statements about uninterpeted functions
We can also consider sets as models of egraphs.
An egraph is a model of a conjunction of equations if 

An interpretation of an egraph is a mapping of function symbols to functions 
and constants and equivalence classes to elements such that if there is a function symbol enode in an eclass, the function interpretation maps the interpetation of it's children classes to the class the enode lives in.
This might be easier to read in mathemtical symbolism.




### Bits and Bobbles

Where to go from here:

2. Actually integrating with Catlab. Does it scale?
3. Daniele Palombi has brought the coend calculus https://arxiv.org/pdf/1501.02503.pdf This seems like a very interesting application. I think the direct attack on this problem using Metatheory requires understanding how to deal with alpha equivalence in the EGraph Conversation here: <https://julialang.zulipchat.com/#narrow/stream/277860-metatheory.2Ejl/topic/Formal.20Proofs.20for.20CT.3F>
4. String diagrams <https://julialang.zulipchat.com/#narrow/stream/230248-catlab.2Ejl/topic/Using.20Metatheory.20for.20String.20Diagrams> There is a compelling argument that string diagrams are a preferred representation, normalizing the associativity,commutative, and unit properties of a categorical construction. It has been suggested by Alessandro and others that teneralizing the EGraph data structure in some sense may be to go.
4. Proof production. Giving 


One wonders if perhaps with my new understandings I could get z3 to work.

I had some verbose encoding I wanted to try
But I also feel like this internalized type thing could work in z3

The external z3 ematcher


Alpha conversion. Add parameters to function symbols.
sum(n, f) : (N^{n+1} -> N) -> (N^{n} -> N)
n is the number 
sum(0, f) = f ??? Eh why bother
sum(1, f)

ind(n, i) == proj(n,i) : N^n -> N
the ith projection of an n tuple. Play the roles of indices
sum(1, sum(2,  ind(2, 1) * ind(2,2)  )  )  )
sum(n, sum(n-1, ind(n, )  ))
Based on the semantic model, I feel like this makes sense.

Every operation also needs these scope tags.
These scope tags are equiavalent to marking both de bu9ijn indices and level

likewise for derivatives
(R -> R) -> (R -> R)
D(n,m, f) marking n input size and m output size
Or perhaps start with only scalar.

Huh. Maybe everything is working in fock space?
Then sigma is a lowering operator.
Fock space is a useful model of a world where we're moving around the number of variables in existence
Disjoint sum of function spaces

adag is adding on a delta function
adag(x)
adag(i,x)

sum reduces the number of free variables by summing over the leftmost one
Ok, but we want to sum over more than just the leftmost.


What about explicilty modelling homotopy functions.
f(0) = a
f(1) = b
g
g
k(1/2) = f(1) = g(0) - contingent upon a proof of f(1) = g(0) that this new function is definable?
k = compose
allowance of a move
 f(x,t) = f
 f(0,0) == 
f()
forall x : [0,1], f(x) = x
f




A decalartive rule interchange format



Could we literally use smtlib?



(set-option :verbose)
(set-option :scheduler :backoff)
(set-option :node_limit)
(set-option :type-check)
(declare-sort  )
(declare-fun  f)
(declare-fun  f)
(assert (=  expr1 expr2 ))
(assert (!=  expr1 expr2 ))
(check-sat)

(declare-rule )
(declare-eq   )
(check-eq  expr1 expr2)
(addexpr expr)
(simplify  expr :iter :timeout :node_limit :  )
(push) -- pushes rules or pushes state of egraph?
(pop)
(push-rules)
(pop-rules)
(clear-egraph)
(exit)

https://rust-cli.github.io/book/crates/index.html

We could have the thing build the corresponding rust file for you.
For guards we'd need a full programming languge
I could build in the facilities to 


There is something rather intuitinistic about the egraph.
If you had propsitions in the egraph, having 
p = True, is really more like p = Proved.
Since not having it does not imply that p is false
p = False is known falsehood
p = True is known Falsehood
neither is unknown
I guess it's more like 3 valued logic.



Condictivtely, egraph is "well-typed"
Each GUARDED rewrite rule maintains well typed-ness

Given the left hand side has matched a pattern that is in fact well typed,
we can infer some equational constraints about the types.
If these equational constraints do not fully imply the typing of the equational
rule, then these extra conditions must be added as guards.



We should 
1. Check the condition
2. Add the typing terms to the egraph so it at least know to refine these.



Definition of well typed:?



Ituitively speaking, an egraph represents a possibly infinite set of terms.
A pattern represents an infinite set of terms. A pattern `f(?a, x, ?a)` represents the set of terms that include $\{ `f(x,x,x)`, `f(y,x,y)` , f(g(c,d), x, g(c,d))...\} $, ie. all the terms . Tis descrption format of sets forms a lattice. The lattice operations of join and meet are defined via 

A (multi)rooted egraph represents a possibly infinite set of terms. It is the set of terms you can build by starting at the root and following the links.
The egraph `[x a]` where a has an edge to the class represents the terms `{x, a(x), a(a(x)), a(a(a(x))) ... }`. 

The allowance of cycles in the egraph makes it unclear to me how to precisely describe the infinite terms. There's something very coinductively at play here.

Perhaps it represents the set of terms with possibly class ids at the leaves. That feels more honest somehow. You start with the root id S_1 = {root_id}. Then you can expand one step to expand this S_2 = {a(root_id} or S_2 = {a(root_id), root_id}. Eventually a subset of these will be the finite terms. 





James made a number of good points



Maybe a highest de bruijn index analysis?
Lowest?
Bothm right,.
Then if they split

sum_examp = @theory begin
   sum( sum(a(0) * b(1))) |>  sum(a(0)) * sum(b(0)) # factoring
   sum( sum(a(0) * b(1))) |> sum( sum(a(1) * b(0))) # permute sum symbol
end

Bidning forms: de bruij indices with raising and lowering
Avoiding accidental dummy clash. Moving pieces out from 


There was that one paper that showed the equational form of the yoneda lemma
in terms of fxied point operators and stuff.

 = a^b  a * b, yada yada.




Dowke higher order unification mentions associativty as a problem like comprehension axioms.

Uniform type tagging vs inline type annotations is kind of like closure vs defunctionlaization
A uniform representation / a specliazed one. A closed world of constructors vs an open one.
Rust enums make the closed work convenient and fast.

Higher order equality reasoning. Equalities of equalities. Dijsktra style. Equality patterns.
Actually by adding equality nodes to every other node, we get equality patterns for free.
(eq(a, a)) but of course.
eq(x,y) => eq(z,w) but then we also need to propagate z = w downward into the graph. Hmm.
Mutiple kinds of equivalnce relations interacting?

Actually only is eq(x,y) is in same eclass as true should be propagate it
eq(x,y) = p  is a condition equation upon the value of p. only if we learn p is true should we propagate this info.
ForAll([x,y], (eq(x,y) == True) ==  (x == y) )
ForAll([x,y], (eq(x,y) == True) ==  (x == y) ) vs
ForAll([x,y], eq(x,y) ==  (x == y) ) ? This is still correct in a sense. It's just that I want to trigger on (eq(x,y) == True)
Can i write a trigger like that in Z3? I'm not sure i can

and(x,y) == x == y == or(x,y)
egraph equality, predicate equality, 
or(x,y) == or(y,x)
or() = asssociatve
or(x,x) == x

eq(y, y)
eq(y,x) => eq(x,y)
eq()

definitional and propositional equality.
eq() can be a question, tentative knowledge, however equailvance clases in the egraph are known knowledge.

Mathmeth
https://www.cs.cornell.edu/home/gries/Logic/Equationalhistory.html
https://www.cs.cornell.edu/home/gries/Logic/Equational.html

EGraphs that are string rewriting.
Mark out EClass 1 as special markjer for empty string.

a memoizing trie? DAG trie. Double ended trie. Links going up and down.


Take the technique of my path post but add more concrete objects.
We do I need the types. I keep getting confused.
id_A != id_B. They need to be kept as distinct objects.

Note just because I'm using z3 "Function"s does not mean we are only discussing categories of functions. Z3 uninterpeted functions are pretty much a completely syntactical construct. Well, ok in a sense we are in that vbia a Yoneda embedding really they are natural transformations between HomSet functors.


Well, I could just keep generating new canonical types.

```python
def all_objects():
  a,b,c = "a","b","c"
  for i in range(n):
    # instantiate the laws for these news objects?

```

How are we going to denote otimes? At the symbol level?
otimes( F, G  ???
F and G are natural trasnformations and otimes is a thing that takes natural transformations returns a new natural transformation
otimes(F, G, FG)
otimes( hom(-,A), hom(-,B), hom(-,AB))
otimes( hom(-,A), hom(-,B)) -> hom(-, AB)

add in all the definitions of otimes, and it's axioms

The extra bits of GATs are sort of what is needed to throw into first order logic in order to make categorical constructions more elegant, in particular the partiality of compose (compose requires that morphisms meet on the same object)
Compose can be defined as a mere relation on morphisms in first order logic, but it is clunky. compose is typically a partial function, for which you'll need to enforce extra axioms to cut that subset out of relations. Extra axioms that you need to keep using over and over increases the complexity of both interactive and automatic proof. It is worht considering if there is a way to make something so fundamental baked into your reasoning system rather than just an axiom in the system. This is perhaps the entire study of logical reasoning systems baked in a nutshell. Want to study computation? Well maybe beta reduction should be baked in your reasoning system. Or maybe not. Worth trying.
A sufficiently flexible system can also build a raft of technqiues, encodings and lemmas that the underlying fundamental reasoning system is not particularly relevant.


a variable of sort "hom(-,A)" represents an morphisms that ends on (codomain is) A



How does z3 even encode types to it's egraph. The types and arity just become part of the function symbol?
Yeah, you could intern the whole thing. arity, string and types


2 tricks:
1. Using the morphisms ~ function. Associativty axioms replaced by function composition. 
2. Using Z3 sorts as objects
3. brute force object expansion.


Interesting example: two symbo0ls a b and they commute. Each element of this monoid is isopmorphic to just a pair of 
naturals.
Can we prover (2,2) + (2,2) = (4,4)?



Metatheories ability to canonicalzie dynamically might be very useful.




# A More Naive EGraph

I know that a significant fraction of Julians worship at the shrine of performance. This is not my default shrine. I still feel like most problems I encounter in my hobbies and work are limited by how difficult the are to phrase and solve even naively, and once that is done performance is 9 times out of 10 not an issue. If it is, then it is time to tweak and reconsider. This is of course informed by my problem domains, that I'm rarely trying to build libraries for others, and the fact that I leverage a massive, mind boggling raft of tools built by people who are deeply concerned about such things, and, uncharitably, that my work does not matter to anyone.



Alessandro Cheli (who is a dynamo of energy) has been building a package called Metatheory.jl, which includes a more feature complete and optimized egraph implementation written in Julia than the one I've described in my blog posts. In addition, my understanding is he's trying to take homoiconicity seriously.

So the version of egraph I'm about to describe to you is not my recommended one, unless you're in a time crunch maybe. Nevertheless, because of it's simplcity, I think there is more conceptual clarity to it.








Or flip something out of the trie to put it in the egraph.


https://taliasplse.wordpress.com/2020/02/02/automating-transport-with-univalent-e-graphs/ 
Talia had a blog post?

Egraph notebook from allssadro

https://colab.research.google.com/drive/1tNOQijJqe5tw-Pk9iqd6HHb2abC5aRid?usp=sharing#scrollTo=zikCWjHH14YH

Ed Yang's egraph in python 
https://twitter.com/ezyang/status/1340507843292770306?s=20
https://gist.github.com/ezyang/c3db0e55a7661998c8a66ea8619f1081

Struct
head:
args:
end
 curried in maps.

Term => EClass becomes
Head => (Args => EClass)

What happens if two args becomes unified?
Is that a problem to keep them seperate?


It's kind of nice to not key on something changing under our feet.
It's not so nice that we can't resolve args without checking into the
intdisjointset
Using straight up pointers we could be pretty fast.
No. It's hard to make an indexing structure that respects the equivalence relation

If i used fixed size tuples in an array, 
Then it could be pretty fast in a certain sense.

Dict{:Symbol, Array{  Tuples{Args, Class}  }}

The product equiavlanece class? Yes.


merge(E,E) = just append arrays
normalize(  ) = for each symbol
        double loop check? Insufficient since we merge classes
        if we get a match .

Wait. That normalization is congurence colsure?
If all the arguments are equiavlanet, then the terms itself is equivalent.

0, unary and binary can get you pretty far. Maybe everywhere
With precompilation

struct Egraph
unionfind :: IntDisjointSet
constants :: Dict{Symbol, Vector{ Int64 }}} # IntSet?
unary:: Dict{Symbol, Vector{ Tuple{ Int64, Int64  }  }}
binary:: Dict{Symbol, Vector{ Tuple{ Int64, Int64  }  }}

abtriary?::Dict{ (Symbol,arity Int64)   , Array{Int64, 2}}}
parent_sym?:: Dict{Term, :Symbol}

end


Could keep the vectors weakly sorted?




Metatheroy.jl and alessandro
Matchcore
He's using Expr. Fine. I still don't really see how 
RuntimeGeneratedFunctions.jl
The world age problem - modality?


Perhaps a mistake was trying to match catlab syntax as much as possible
From haskell, I know many type parameters are inferrable.
Inferrable data in some sense should be kept out of the syntax tree. They just gum it up.
I got bit exactly by this when working with a theorem prover whose mechanism was out of my control
Forward reasoning on forall id(A).f => f because it could instantive f with a nonsenical type unless guarded.
I still can't hel but feel my original opinion in my first pose was essentially correct

Catlab annotates more than Haskell does, but it is not fully annotated either
It relies on type inferrence
We could add perhaps inferable annotations to catlab.
We also want a de-elaboration for the rewrite system?
Stupid algo: try to remove parameter, run inferrance. If it comes back something?

I feel like we don't need types. The rewrite rules respect the typing. Preservation.




id(A) the A is unnecassary. there is always an id that works.
Unification

If the translation from Catlab is nontrivial and not general purpose for all GATs, that takes a lot of bite out of working in julia in the first place. I might as well just stick to native rust.




A special patern for assocaitve rules.
Have rerwite rule comp/2( A comp/2(B,C)) => comp/3( A,B,C) # normalizaes associativty


Allow matching for neighboring positions in term
comp/n(... ,  X,Y, ... ) => 


2 obvious tasks
Make pattern matching fast
actually try to apply to catlab or some other domain?


http://taktoa.me/eqsat/Thesis.pdf remy gldschmit's bachleor's eqsat
https://gist.github.com/ezyang/c3db0e55a7661998c8a66ea8619f1081 yang python egg



In an application where we are trying to do equational reasoning, we have some pile of universally quantified equations like $\forall x. x + zero = x$ .
The e-graph is storing ground terms, ones that do not represent a universal quantification. The e-graph stores the fact $seven + zero = seven$ and $two + zero = two$ separately even though these are instantiations of the same underlying fact.

A natural approach to equational rewriting is to turn your equations into rewrite rules, which are a related but distinct thing. Rewrite rules pattern match a left hand side and replace it with a right hand side. 
Rewrite rules have an asymmetric flavor between the right and left hand side, whereas equality is more symmetric.
Applications of rewrite rules do no necessarily commute. Applying rule 1 and then rule 2 is not necessarily the same as applying 2 then 1.
One can then apply in some order the rewrite rules, hoping for the best, or maintain a set of all terms reachable.


SymbolicUtils arranges its matchers to take an expression, a dictionary of already known bindings, and a callback function that takes a new dictionary and the number of elements matched. Here's a snippet from the library for comparison.

[link](https://github.com/JuliaSymbolics/SymbolicUtils.jl/blob/cd18c76fd09078c38393b398e681329f257ecfe8/src/matchers.jl#L1)
```julia

#### Pattern matching
### Matching procedures
# A matcher is a function which takes 3 arguments
# 1. Expression
# 2. Dictionary
# 3. Callback: takes arguments Dictionary × Number of elements matched
#
function matcher(val::Any)
    function literal_matcher(next, data, bindings)
        islist(data) && isequal(car(data), val) ? next(bindings, 1) : nothing
    end
end
```


Related Libs:
* SymbolicUtils
* Match.jl
* MLStyle.jl

Make egraph generic like egg by implementing in terms of a children and istree function.
Kind of how symbiolic utils does it.

end

generic egraph over anything that implements istree yada yada. call getchildren(::T) rather than .args
children!() tpo update children
children
Basically converts it to


$\forall x. x + zero = x$ becomes 

The equations that produce these equivalences

In application to finding new rewrites, we need to be adding new equalities to the EGraph.





Duality
If you reverse all edges, DAGs remain DAGs.
Unification propagates downwards
Congruence closure propagates upwards

What if we reversed the dag and hash consed all the parents? How similar would congruence closure look like to unifacation

Hashcons Ids vs union find ids. "Fundamental" indirections. The catlab people have convinced me that there is some fundamaenetal character to the indirection that occurs via foreign keys inb databases. So should we too consider there to be a fundamental character to the Ids?
memo :: f(Id) -> Id. Set of endofunctors f on Id? 
A unification relation ~ ( term(x) , otherterm(x) ) . The signatures of the two don't have to match, but the variable sets do. Whereas the opposite is true of composition.
 f Id  <-  Id  ->  g Id  ~~~~ g Id2 <- Id2 -> h Id2.
 Pullback gives Id3 and equivalence set of Id1 Id2.
  Maybe consider the hash cons version?   Id <- Id -> Id
  the met parts perform union [ 2,6,8,1]   [2,5,7,9,5,3]
  No it makes more sense going the other way.
    Stuff -> EquivClas <- Stuff   union find
    [1 ,4,5]   
    Then 
function compose_cospan(f,g)
   unionfind = IntDisjointSet( max(f.apex, g.apex))
   for (x,y) in zip( f.right, g.left)
     merge(x,y) 
    end
    newleft = find_root.( f.left)
    NEWRIGHT = find_root(g.right)
    # maybe a normalization step to return to a range 1..Nequiv_class
    CoSpan( newapex, newleft, newright )
end

It does seem like this makes sense. I dunno what you do with it.
I mean, a pushout _is_ union right?
This is in catlab under colimit.
Does this suggest that maybe I should be implementing EGraphs as a CSet?
There is this complicated schema of Equiavlanece nodes and hash Ids.
    [1,56,7,8,  ] 


EGraphs as a CSet
objects:
EClass
FunHash

morphisms:
1 per function symbol
Maybe functors? Takes multiples EClass

congruence closure does feel like some kind of universal property. It's the largest relation under something

If function symbols are morphisms,
then They can be represented as n-d arrays on the available equaivlance classes.
It avoids the need for a hashmap. At the great expense of being able to be less lazy?
We need like a lazy sparse array. That uses 0 to denote uncomputed.
But a hash table is a lazy sparse array
I guess we could have 1 hash per function symbol. Since we always know the head.
Yea, these forms don't seem useful, but it's an interesting persepctive.

A data structure is a lot like a database

I guess the other interesting takeway that one might have is the other direwction
A hashmap can be like an avluator. memo[ f x y z ] = result.
memo[f x y z] ~ curry ~ memo[f][x y z]
So we don't have to make the correspondence morphism = array

So, where to next?
3 roads.

- implemente pattern matching in z3py
- implement pattern matching in julia
- bind to egg

Egg reference the Z3 macthing paper nad the simplify matching paper
"
E-graphs and E-matching. E-graph were originally proposed several decades ago as an efficient
data structure for maintaining congruence closure [Kozen 1977; Nelson 1980; Nelson and Oppen
1980]. E-graphs continue to be a critical component in successful SMT solvers where they are
used for combining satisfiability theories by sharing equality information [De Moura and Bjørner
2008]. A key difference between past implementations of e-graphs and egg’s e-graph is our novel
rebuilding algorithm that maintains invariants only at certain critical points (Section 3). This makes
egg more efficient for the purpose of equality saturation. egg implements the pattern compilation
strategy introduced by de Moura et al. [de Moura and Bjørner 2007] that is used in state of the art
theorem provers [De Moura and Bjørner 2008]. Some provers [De Moura and Bjørner 2008; Detlefs
et al. 2005] propose optimizations like mod-time, pattern-element and inverted-path-index to find
new terms and relevant patterns for matching, and avoid redundant matches. So far, we have found
egg to be faster than several prior e-graph implementations even without these optimizations.
They are, however, compatible with egg’s design and could be explored in the future. Another key
difference is egg’s powerful e-class analysis abstraction and flexible interface. They empower the
programmer to easily leverage e-graphs for problems involving complex semantic reasoning
"

Term Indexing - Chapter 26 of the Handbook of Automated Reasoning
Data strucures - 
 - Trees or dags. Aggressive sharing vs hash cons. Nelson Oppejn 1980
 - Flatterms. flatten out tree into preoder traversal. Possilby with skip pointer
  - Prolog terms


  - automata based
  - Code trees 


String based indexing - idea: convert patterns into approximate string matching pattern

position sdtrings. We can lay out the terms in some sequence, let's say a preorder traversal. In addition can annotate with positions
This does actually remind me of Code2Vec

https://link.springer.com/chapter/10.1007/3-540-62950-5_59 shostak congurence as a completion algorithm

https://www.microsoft.com/en-us/research/wp-content/uploads/2016/12/krml253.pdf - leino pit claudel

It seems like having a slow but interpretable e matcher would be helpful. 


bjorner and de moura good ematching
prolog - warren machine
Avbstract machine
 pc - current instruction ? weird.
 reg[] - storing ground terms
 bstack - backtracking

```haskell
type Symbol = String
data Machine = 
  | Init Symbol Machine
  | Bind Int Symbol 

data State = State {pc :: Int, bstack :: [Machine] , reg :: [Term] }

cont (Init m) = m

run :: Machine -> State -> State
run (Init f ) { r = [Term f args]   } = s { reg = args  }

```



code trees


Path indexing<|MERGE_RESOLUTION|>--- conflicted
+++ resolved
@@ -7,11 +7,8 @@
 
 
 - [Applications and Ideas](#applications-and-ideas)
-<<<<<<< HEAD
 - [eggsmol](#eggsmol)
 - [e-unification](#e-unification)
-=======
->>>>>>> fbd63160
   - [Differential / Incremental egglog](#differential--incremental-egglog)
   - [Union Find Groups](#union-find-groups)
   - [Defaults](#defaults)
@@ -118,7 +115,6 @@
 Do we actually have cases where signigicant graph rewriing can happen? Graphical linear algebra?
 
 
-<<<<<<< HEAD
 No lattices.
 Adts.
 
@@ -341,18 +337,26 @@
 
 preprocessing
 
-
+egglog decompiler -> PEG or RSVD
+
+YOGO - koppel. You only grep once https://www.jameskoppel.com/files/papers/yogo-preprint.pdf
+https://arxiv.org/pdf/2204.02765.pdf
 
 
 # e-unification
 Yihong has a point. This makes sense. I should look into it
 
-=======
-egglog decompiler -> PEG or RSVD
-
-YOGO - koppel. You only grep once https://www.jameskoppel.com/files/papers/yogo-preprint.pdf
-https://arxiv.org/pdf/2204.02765.pdf
->>>>>>> fbd63160
+No. It doesn't seem to work. You need backtracking to do e-unification. You don't know when you can commit to
+a unification.
+
+commutiative unification
+```
+eun(A,A). % :- !.
+% already taken care of. 
+% eun(A + B, C  + D  ) :- eun(A,C), eun(C,D).
+eun(A + B, C  + D  ) :- eun(A,D), eun(B,C).
+```
+
 ## Differential / Incremental egglog
 
 Incremental egglog. We could perhaps use one of the non union find based encodings?
